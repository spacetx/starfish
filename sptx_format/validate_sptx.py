import json
import posixpath
import sys
from typing import Dict

from pkg_resources import resource_filename
from slicedimage.io import resolve_path_or_url

<<<<<<< HEAD
from starfish.util import click
=======
from starfish.config import StarfishConfig
>>>>>>> 27b37004
from .util import SpaceTxValidator


def _get_absolute_schema_path(schema_name: str) -> str:
    """turn the name of the schema into an absolute path by joining it to <package_root>/schema."""
    return resource_filename("sptx_format", posixpath.join("schema", schema_name))


@click.command()
@click.option('--experiment-json', help='image metadata file to validate')
def validate_sptx(experiment_json: str, fuzz: bool=False) -> bool:
    return validate(experiment_json, fuzz)

def validate(experiment_json: str, fuzz: bool=False) -> bool:
    """validate a spaceTx formatted experiment.
    Accepts local filepaths or files hosted at http links.
    Loads configuration from StarfishConfig.

    Parameters
    ----------
    experiment_json : str
        path or URL to a target json object to be validated against the schema passed to this
        object's constructor
    fuzz : bool
        whether or not to perform element-by-element fuzzing.
        If true, will return true and will *not* use warnings.

    Returns
    -------
    bool :
        True, if object valid or fuzz=True, else False

    Examples
    --------
    The following will read the experiment json file provided, downloading it if necessary,
    and begin recursively validating it and all referenced json files (e.g. codebook.json):

        >>> from sptx_format import validate_sptx
        >>> valid = validate_sptx.validate(json_url)
    """

    config = StarfishConfig()
    valid = True

    # use slicedimage to read the top-level experiment json file passed by the user
    backend, name, baseurl = resolve_path_or_url(experiment_json, backend_config=config.slicedimage)
    with backend.read_contextmanager(name) as fh:
        experiment = json.load(fh)

    # validate experiment.json
    experiment_validator = SpaceTxValidator(_get_absolute_schema_path('experiment.json'))
    if fuzz:
        experiment_validator.fuzz_object(experiment, name)
    else:
        valid &= experiment_validator.validate_object(experiment, name)

    # loop over all the manifests that are stored in images. Disallowed names will have already been
    # excluded by experiment validation.
    manifests = []
    for manifest in experiment['images'].values():
        with backend.read_contextmanager(manifest) as fh:
            manifests.append((json.load(fh), manifest))

    fovs = []
    manifest_validator = SpaceTxValidator(_get_absolute_schema_path('fov_manifest.json'))
    for manifest, filename in manifests:
        if fuzz:
            manifest_validator.fuzz_object(manifest, filename)
        else:
            if not manifest_validator.validate_object(manifest, filename):
                valid = False
            else:
                for key, fov in manifest['contents'].items():
                    with backend.read_contextmanager(fov) as fh:
                        fovs.append((json.load(fh), fov))

    # fovs may be empty if the manifests were not valid
    if fovs:
        fov_schema = _get_absolute_schema_path('field_of_view/field_of_view.json')
        fov_validator = SpaceTxValidator(fov_schema)
        for fov, filename in fovs:
            if fuzz:
                fov_validator.fuzz_object(fov, filename)
            else:
                valid &= fov_validator.validate_object(fov, filename)

    # validate codebook
    codebook_validator = SpaceTxValidator(_get_absolute_schema_path('codebook/codebook.json'))
    codebook_file = experiment.get('codebook')
    codebook: Dict = {}
    if codebook_file is not None:
        with backend.read_contextmanager(codebook_file) as fh:
            codebook = json.load(fh)
    if fuzz:
        codebook_validator.fuzz_object(codebook, codebook_file)
    else:
        valid &= codebook_validator.validate_object(codebook, codebook_file)

    return valid


if __name__ == "__main__":
    valid = validate_sptx()

    if valid:
        sys.exit(0)
    else:
        sys.exit(1)<|MERGE_RESOLUTION|>--- conflicted
+++ resolved
@@ -6,11 +6,8 @@
 from pkg_resources import resource_filename
 from slicedimage.io import resolve_path_or_url
 
-<<<<<<< HEAD
+from starfish.config import StarfishConfig
 from starfish.util import click
-=======
-from starfish.config import StarfishConfig
->>>>>>> 27b37004
 from .util import SpaceTxValidator
 
 
