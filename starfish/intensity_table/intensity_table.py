--- conflicted
+++ resolved
@@ -417,7 +417,6 @@
         """
         return pd.DataFrame(dict(self[Features.AXIS].coords))
 
-<<<<<<< HEAD
     def to_decoded_spots(self) -> DecodedSpots:
         """
         Generates a dataframe containing decoded spot information. Guaranteed to contain physical
@@ -431,10 +430,7 @@
         df = df.drop(pixel_coordinates.intersection(df.columns), axis=1).drop(Features.AXIS, axis=1)
         return DecodedSpots(df)
 
-    def to_expression_matrix(self, regions: Optional[regional.many]=None) -> ExpressionMatrix:
-=======
     def to_expression_matrix(self) -> ExpressionMatrix:
->>>>>>> 01f1ffe1
         """Generates a cell x gene count matrix where each cell is annotated with spatial metadata
 
         Requires that spots in the IntensityTable have been assigned to cells.
@@ -445,51 +441,27 @@
             cell x gene expression table
         """
         try:
-            grouped = self.to_features_dataframe().groupby(['cell_id', 'target'])
+            grouped = self.to_features_dataframe().groupby([Features.CELL_ID, Features.TARGET])
         except KeyError as e:
-            if "cell_id" in str(e):
+            if Features.CELL_ID in str(e):
                 raise RuntimeError(
                     "IntensityTable must have 'cell_id' assignments for each cell before "
                     "this function can be called. See starfish.TargetAssignment.Label."
                 )
             else:
                 raise
-
-<<<<<<< HEAD
-        # create the 2-d counts matrix
-        grouped = self.to_features_dataframe().groupby([Features.AXIS, Features.TARGET])
         counts = grouped.count().iloc[:, 0].unstack().fillna(0)
-
-        if regions:
-            # counts.index stores cell_id, extract cell information from the regional.many object
-            metadata = {
-                Features.AREA: (Features.CELLS, [regions[id_].area for id_ in counts.index]),
-                Axes.X: (Features.CELLS, [regions[id_].center[0] for id_ in counts.index]),
-                Axes.Y: (Features.CELLS, [regions[id_].center[1] for id_ in counts.index]),
-                Axes.ZPLANE: (Features.CELLS, np.zeros(counts.shape[0]))
-            }
+        if self.has_physical_coords:
+            grouped = self.to_features_dataframe().groupby([Features.CELL_ID])[[
+                Axes.X, Axes.Y, Axes.ZPLANE, Coordinates.X, Coordinates.Y, Coordinates.Z]]
         else:
-            if self.has_physical_coords:
-                grouped = self.to_features_dataframe().groupby([Features.AXIS])[[
-                    Axes.X, Axes.Y, Axes.ZPLANE, Coordinates.X, Coordinates.Y, Coordinates.Z]]
-            else:
-                grouped = self.to_features_dataframe().groupby([Features.AXIS])[[
-                    Axes.X, Axes.Y, Axes.ZPLANE]]
-            min_ = grouped.min()
-            max_ = grouped.max()
-            coordinate_df = min_ + (max_ - min_) / 2
-            metadata = {name: (Features.CELLS, data.values) for name, data in coordinate_df.items()}
-            metadata[Features.AREA] = (Features.CELLS, np.full(counts.shape[0], fill_value=np.nan))
-=======
-        counts = grouped.count().iloc[:, 0].unstack().fillna(0)
-
-        grouped = self.to_features_dataframe().groupby(['cell_id'])[['x', 'y', 'z']]
+            grouped = self.to_features_dataframe().groupby([Features.CELL_ID])[[
+                Axes.X, Axes.Y, Axes.ZPLANE]]
         min_ = grouped.min()
         max_ = grouped.max()
         coordinate_df = min_ + (max_ - min_) / 2
-        metadata = {name: ("cells", data.values) for name, data in coordinate_df.items()}
-        metadata['area'] = ("cells", np.full(counts.shape[0], fill_value=np.nan))
->>>>>>> 01f1ffe1
+        metadata = {name: (Features.CELLS, data.values) for name, data in coordinate_df.items()}
+        metadata[Features.AREA] = (Features.CELLS, np.full(counts.shape[0], fill_value=np.nan))
 
         # add genes to the metadata
         metadata.update({Features.GENES: counts.columns.values})
