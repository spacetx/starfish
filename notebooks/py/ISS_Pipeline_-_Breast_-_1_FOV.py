#!/usr/bin/env python
# coding: utf-8
#
# EPY: stripped_notebook: {"metadata": {"hide_input": false, "kernelspec": {"display_name": "Python 3", "language": "python", "name": "python3"}, "language_info": {"codemirror_mode": {"name": "ipython", "version": 3}, "file_extension": ".py", "mimetype": "text/x-python", "name": "python", "nbconvert_exporter": "python", "pygments_lexer": "ipython3", "version": "3.6.5"}, "toc": {"nav_menu": {}, "number_sections": true, "sideBar": true, "skip_h1_title": false, "toc_cell": false, "toc_position": {}, "toc_section_display": "block", "toc_window_display": false}}, "nbformat": 4, "nbformat_minor": 2}

# EPY: START markdown
### Reproduce In-situ Sequencing results with Starfish
#
#This notebook walks through a work flow that reproduces an ISS result for one field of view using the starfish package.
#
### Load tiff stack and visualize one field of view
# EPY: END markdown

# EPY: START code
# EPY: ESCAPE %matplotlib inline
# EPY: ESCAPE %load_ext autoreload
# EPY: ESCAPE %autoreload 2

import numpy as np
import os
import pandas as pd
import matplotlib.pyplot as plt
from showit import image
import pprint

from starfish import data, FieldOfView
from starfish.types import Features, Indices
# EPY: END code

# EPY: START code
use_test_data = os.getenv("USE_TEST_DATA") is not None
experiment = data.ISS(use_test_data=use_test_data)


# s.image.squeeze() simply converts the 4D tensor H*C*X*Y into a list of len(H*C) image planes for rendering by 'tile'
# EPY: END code

# EPY: START markdown
### Show input file format that specifies how the tiff stack is organized
#
#The stack contains multiple single plane images, one for each color channel, 'c', (columns in above image) and imaging round, 'r', (rows in above image). This protocol assumes that genes are encoded with a length 4 quatenary barcode that can be read out from the images. Each round encodes a position in the codeword. The maximum signal in each color channel (columns in the above image) corresponds to a letter in the codeword. The channels, in order, correspond to the letters: 'T', 'G', 'C', 'A'. The goal is now to process these image data into spatially organized barcodes, e.g., ACTG, which can then be mapped back to a codebook that specifies what gene this codeword corresponds to.
# EPY: END markdown

# EPY: START code
pp = pprint.PrettyPrinter(indent=2)
pp.pprint(experiment._src_doc)
# EPY: END code

# EPY: START markdown
#The flat TIFF files are loaded into a 4-d tensor with dimensions corresponding to imaging round, channel, x, and y. For other volumetric approaches that image the z-plane, this would be a 5-d tensor.
# EPY: END markdown

# EPY: START code
fov = experiment.fov()
primary_image = fov[FieldOfView.PRIMARY_IMAGES]
dots = fov['dots']
nuclei = fov['nuclei']
images = [primary_image, nuclei, dots]
# EPY: END code

# EPY: START code
# round, channel, x, y, z
primary_image.xarray.shape
# EPY: END code

# EPY: START markdown
### Show auxiliary images captured during the experiment
# EPY: END markdown

# EPY: START markdown
#'dots' is a general stain for all possible transcripts. This image should correspond to the maximum projcection of all color channels within a single imaging round. This auxiliary image is useful for registering images from multiple imaging rounds to this reference image. We'll see an example of this further on in the notebook
# EPY: END markdown

# EPY: START code
<<<<<<< HEAD
dots_max = dots.max_proj(Indices.ROUND, Indices.CH, Indices.Z)
image(dots._squeezed_numpy(Indices.ROUND, Indices.CH, Indices.Z))
=======
dots_mp = dots.max_proj(Indices.ROUND, Indices.CH, Indices.Z)
dots_mp_numpy = dots._squeezed_numpy(Indices.ROUND, Indices.CH, Indices.Z)
image(dots_mp_numpy)
>>>>>>> d57a7f66
# EPY: END code

# EPY: START markdown
#Below is a DAPI auxiliary image, which specifically marks nuclei. This is useful cell segmentation later on in the processing.
# EPY: END markdown

# EPY: START code
<<<<<<< HEAD
nuclei_max = nuclei.max_proj(Indices.ROUND, Indices.CH, Indices.Z)
image(nuclei_max._squeezed_numpy(Indices.ROUND, Indices.CH, Indices.Z))
=======
nuclei_mp = nuclei.max_proj(Indices.ROUND, Indices.CH, Indices.Z)
nuclei_mp_numpy = nuclei_mp._squeezed_numpy(Indices.ROUND, Indices.CH, Indices.Z)
image(nuclei_mp_numpy)
>>>>>>> d57a7f66
# EPY: END code

# EPY: START markdown
### Examine the codebook
# EPY: END markdown

# EPY: START markdown
#Each 4 letter quatenary code (as read out from the 4 imaging rounds and 4 color channels) represents a gene. This relationship is stored in a codebook
# EPY: END markdown

# EPY: START code
experiment.codebook
# EPY: END code

# EPY: START markdown
### Filter and scale raw data
#
#Now apply the white top hat filter to both the spots image and the individual channels. White top had enhances white spots on a black background.
# EPY: END markdown

# EPY: START code
from starfish.image import Filter

# filter raw data
masking_radius = 15
filt = Filter.WhiteTophat(masking_radius, is_volume=False)
for img in images:
    filt.run(img, verbose=True, in_place=True)
# EPY: END code

# EPY: START markdown
### Register data
# EPY: END markdown

# EPY: START markdown
#For each imaging round, the max projection across color channels should look like the dots stain.
#Below, this computes the max projection across the color channels of an imaging round and learns the linear transformation to maps the resulting image onto the dots image.
#
#The Fourier shift registration approach can be thought of as maximizing the cross-correlation of two images.
#
#In the below table, Error is the minimum mean-squared error, and shift reports changes in x and y dimension.
# EPY: END markdown

# EPY: START code
from starfish.image import Registration

registration = Registration.FourierShiftRegistration(
    upsampling=1000,
    reference_stack=dots,
    verbose=True)
registered_image = registration.run(primary_image, in_place=False)
# EPY: END code

# EPY: START markdown
### Use spot-detector to create 'encoder' table  for standardized input  to decoder
# EPY: END markdown

# EPY: START markdown
#Each pipeline exposes an encoder that translates an image into spots with intensities.  This approach uses a Gaussian spot detector.
# EPY: END markdown

# EPY: START code
from starfish.spots import SpotFinder
import warnings

# parameters to define the allowable gaussian sizes (parameter space)
min_sigma = 1
max_sigma = 10
num_sigma = 30
threshold = 0.01

p = SpotFinder.GaussianSpotDetector(
    min_sigma=min_sigma,
    max_sigma=max_sigma,
    num_sigma=num_sigma,
    threshold=threshold,
    measurement_type='mean',
)

# detect triggers some numpy warnings
with warnings.catch_warnings():
    warnings.simplefilter("ignore")

    # blobs = dots; define the spots in the dots image, but then find them again in the stack.
<<<<<<< HEAD
    dots_max = dots.max_proj(Indices.ROUND, Indices.Z)
    blobs_image = dots_max._squeezed_numpy(Indices.ROUND, Indices.Z)
=======
    dots = dots.max_proj(Indices.ROUND, Indices.Z)
    dots_numpy = dots._squeezed_numpy(Indices.ROUND, Indices.Z)
    blobs_image = dots_numpy
>>>>>>> d57a7f66
    intensities = p.run(registered_image, blobs_image=blobs_image)
# EPY: END code

# EPY: START markdown
# The Encoder table is the hypothesized standardized file format for the output of a spot detector, and is the first output file format in the pipeline that is not an image or set of images
# EPY: END markdown

# EPY: START markdown
#`attributes` is produced by the encoder and contains all the information necessary to map the encoded spots back to the original image
#
#`x, y` describe the position, while `x_min` through `y_max` describe the bounding box for the spot, which is refined by a radius `r`. This table also stores the intensity and spot_id.
# EPY: END markdown

# EPY: START markdown
### Decode
# EPY: END markdown

# EPY: START markdown
#Each assay type also exposes a decoder. A decoder translates each spot (spot_id) in the Encoder table into a gene (that matches a barcode) and associates this information with the stored position. The goal is to decode and output a quality score that describes the confidence in the decoding.
# EPY: END markdown

# EPY: START markdown
#There are hard and soft decodings -- hard decoding is just looking for the max value in the code book. Soft decoding, by contrast, finds the closest code by distance (in intensity). Because different assays each have their own intensities and error modes, we leave decoders as user-defined functions.
# EPY: END markdown

# EPY: START code
decoded = experiment.codebook.decode_per_round_max(intensities)
# EPY: END code

# EPY: START markdown
### Compare to results from paper
# EPY: END markdown

# EPY: START markdown
#Besides house keeping genes, VIM and HER2 should be most highly expessed, which is consistent here.
# EPY: END markdown

# EPY: START code
genes, counts = np.unique(decoded.loc[decoded[Features.PASSES_THRESHOLDS]][Features.TARGET], return_counts=True)
table = pd.Series(counts, index=genes).sort_values(ascending=False)
# EPY: END code

# EPY: START markdown
#### Segment
# EPY: END markdown

# EPY: START markdown
#After calling spots and decoding their gene information, cells must be segmented to assign genes to cells. This paper used a seeded watershed approach.
# EPY: END markdown

# EPY: START code
from starfish.image import Segmentation

dapi_thresh = .16  # binary mask for cell (nuclear) locations
stain_thresh = .22  # binary mask for overall cells // binarization of stain
min_dist = 57

<<<<<<< HEAD
registered_max = registered_image.max_proj(Indices.CH, Indices.Z)
stain = np.mean(registered_max._squeezed_numpy(Indices.CH, Indices.Z), axis=0)
stain = stain/stain.max()
nuclei_max = nuclei.max_proj(Indices.ROUND, Indices.CH, Indices.Z)
nuclei_projection = nuclei_max._squeezed_numpy(Indices.ROUND, Indices.CH, Indices.Z)
=======
registered_mp = registered_image.max_proj(Indices.CH, Indices.Z)
registered_mp_numpy = registered_mp._squeezed_numpy(Indices.CH, Indices.Z)
stain = np.mean(registered_mp_numpy, axis=0)
stain = stain/stain.max()
nuclei = nuclei.max_proj(Indices.ROUND, Indices.CH, Indices.Z)
nuclei_numpy = nuclei._squeezed_numpy(Indices.ROUND, Indices.CH, Indices.Z)
>>>>>>> d57a7f66

seg = Segmentation.Watershed(
    nuclei_threshold=dapi_thresh,
    input_threshold=stain_thresh,
    min_distance=min_dist
)
label_image = seg.run(registered_image, nuclei)
seg.show()
# EPY: END code

# EPY: START markdown
#### Visualize results
#
#This FOV was selected to make sure that we can visualize the tumor/stroma boundary, below this is described by pseudo-coloring `HER2` (tumor) and vimentin (`VIM`, stroma)
# EPY: END markdown

# EPY: START code
from skimage.color import rgb2gray

GENE1 = 'HER2'
GENE2 = 'VIM'

rgb = np.zeros(registered_image.tile_shape + (3,))
<<<<<<< HEAD
nuclei_max = nuclei.max_proj(Indices.ROUND, Indices.CH, Indices.Z)
rgb[:,:,0] = nuclei_max._squeezed_numpy(Indices.ROUND, Indices.CH, Indices.Z)
dots_max = dots.max_proj(Indices.ROUND, Indices.CH, Indices.Z)
rgb[:,:,1] = dots_max._squeezed_numpy(Indices.ROUND, Indices.CH, Indices.Z)
=======
nuclei_mp = nuclei.max_proj(Indices.ROUND, Indices.CH, Indices.Z)
nuclei_numpy = nuclei_mp._squeezed_numpy(Indices.ROUND, Indices.CH, Indices.Z)
rgb[:,:,0] = nuclei_numpy
dots_mp = dots.max_proj(Indices.ROUND, Indices.CH, Indices.Z)
dots_mp_numpy = dots_mp._squeezed_numpy(Indices.ROUND, Indices.CH, Indices.Z)
rgb[:,:,1] = dots_mp_numpy
>>>>>>> d57a7f66
do = rgb2gray(rgb)
do = do/(do.max())

image(do,size=10)
with warnings.catch_warnings():
    warnings.simplefilter('ignore', FutureWarning)
    is_gene1 = decoded.where(decoded[Features.AXIS][Features.TARGET] == GENE1, drop=True)
    is_gene2 = decoded.where(decoded[Features.AXIS][Features.TARGET] == GENE2, drop=True)

plt.plot(is_gene1.x, is_gene1.y, 'or')
plt.plot(is_gene2.x, is_gene2.y, 'ob')
plt.title(f'Red: {GENE1}, Blue: {GENE2}');
# EPY: END code<|MERGE_RESOLUTION|>--- conflicted
+++ resolved
@@ -72,14 +72,9 @@
 # EPY: END markdown
 
 # EPY: START code
-<<<<<<< HEAD
-dots_max = dots.max_proj(Indices.ROUND, Indices.CH, Indices.Z)
-image(dots._squeezed_numpy(Indices.ROUND, Indices.CH, Indices.Z))
-=======
 dots_mp = dots.max_proj(Indices.ROUND, Indices.CH, Indices.Z)
 dots_mp_numpy = dots._squeezed_numpy(Indices.ROUND, Indices.CH, Indices.Z)
 image(dots_mp_numpy)
->>>>>>> d57a7f66
 # EPY: END code
 
 # EPY: START markdown
@@ -87,14 +82,9 @@
 # EPY: END markdown
 
 # EPY: START code
-<<<<<<< HEAD
-nuclei_max = nuclei.max_proj(Indices.ROUND, Indices.CH, Indices.Z)
-image(nuclei_max._squeezed_numpy(Indices.ROUND, Indices.CH, Indices.Z))
-=======
 nuclei_mp = nuclei.max_proj(Indices.ROUND, Indices.CH, Indices.Z)
 nuclei_mp_numpy = nuclei_mp._squeezed_numpy(Indices.ROUND, Indices.CH, Indices.Z)
 image(nuclei_mp_numpy)
->>>>>>> d57a7f66
 # EPY: END code
 
 # EPY: START markdown
@@ -179,14 +169,9 @@
     warnings.simplefilter("ignore")
 
     # blobs = dots; define the spots in the dots image, but then find them again in the stack.
-<<<<<<< HEAD
-    dots_max = dots.max_proj(Indices.ROUND, Indices.Z)
-    blobs_image = dots_max._squeezed_numpy(Indices.ROUND, Indices.Z)
-=======
     dots = dots.max_proj(Indices.ROUND, Indices.Z)
     dots_numpy = dots._squeezed_numpy(Indices.ROUND, Indices.Z)
     blobs_image = dots_numpy
->>>>>>> d57a7f66
     intensities = p.run(registered_image, blobs_image=blobs_image)
 # EPY: END code
 
@@ -244,20 +229,12 @@
 stain_thresh = .22  # binary mask for overall cells // binarization of stain
 min_dist = 57
 
-<<<<<<< HEAD
-registered_max = registered_image.max_proj(Indices.CH, Indices.Z)
-stain = np.mean(registered_max._squeezed_numpy(Indices.CH, Indices.Z), axis=0)
-stain = stain/stain.max()
-nuclei_max = nuclei.max_proj(Indices.ROUND, Indices.CH, Indices.Z)
-nuclei_projection = nuclei_max._squeezed_numpy(Indices.ROUND, Indices.CH, Indices.Z)
-=======
 registered_mp = registered_image.max_proj(Indices.CH, Indices.Z)
 registered_mp_numpy = registered_mp._squeezed_numpy(Indices.CH, Indices.Z)
 stain = np.mean(registered_mp_numpy, axis=0)
 stain = stain/stain.max()
 nuclei = nuclei.max_proj(Indices.ROUND, Indices.CH, Indices.Z)
 nuclei_numpy = nuclei._squeezed_numpy(Indices.ROUND, Indices.CH, Indices.Z)
->>>>>>> d57a7f66
 
 seg = Segmentation.Watershed(
     nuclei_threshold=dapi_thresh,
@@ -281,19 +258,12 @@
 GENE2 = 'VIM'
 
 rgb = np.zeros(registered_image.tile_shape + (3,))
-<<<<<<< HEAD
-nuclei_max = nuclei.max_proj(Indices.ROUND, Indices.CH, Indices.Z)
-rgb[:,:,0] = nuclei_max._squeezed_numpy(Indices.ROUND, Indices.CH, Indices.Z)
-dots_max = dots.max_proj(Indices.ROUND, Indices.CH, Indices.Z)
-rgb[:,:,1] = dots_max._squeezed_numpy(Indices.ROUND, Indices.CH, Indices.Z)
-=======
 nuclei_mp = nuclei.max_proj(Indices.ROUND, Indices.CH, Indices.Z)
 nuclei_numpy = nuclei_mp._squeezed_numpy(Indices.ROUND, Indices.CH, Indices.Z)
 rgb[:,:,0] = nuclei_numpy
 dots_mp = dots.max_proj(Indices.ROUND, Indices.CH, Indices.Z)
 dots_mp_numpy = dots_mp._squeezed_numpy(Indices.ROUND, Indices.CH, Indices.Z)
 rgb[:,:,1] = dots_mp_numpy
->>>>>>> d57a7f66
 do = rgb2gray(rgb)
 do = do/(do.max())
 
