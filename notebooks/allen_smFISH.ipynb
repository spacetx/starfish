{
 "cells": [
  {
   "cell_type": "markdown",
   "metadata": {},
   "source": [
    "# Reproduce Allen smFISH results with Starfish\n",
    "\n",
    "This notebook walks through a work flow that reproduces the smFISH result for one field of view using the starfish package."
   ]
  },
  {
   "cell_type": "code",
   "execution_count": null,
   "metadata": {},
   "outputs": [],
   "source": [
    "%matplotlib notebook\n",
    "\n",
    "import matplotlib.pyplot as plt\n",
    "import os\n",
    "\n",
    "from starfish import Experiment\n",
    "from starfish.types import Indices"
   ]
  },
  {
   "cell_type": "code",
   "execution_count": null,
   "metadata": {},
   "outputs": [],
   "source": [
    "# # developer note: for rapid iteration, it may be better to run this cell, download the data once, and load\n",
    "# # the data from the local disk. If so, uncomment this cell and run this instead of the above.\n",
    "# !aws s3 sync s3://czi.starfish.data.public/20180606/allen_smFISH ./allen_smFISH\n",
    "# experiment_json = os.path.abspath(\"./allen_smFISH/fov_001/experiment.json\")"
   ]
  },
  {
   "cell_type": "code",
   "execution_count": null,
   "metadata": {},
   "outputs": [],
   "source": [
    "# this is a large (1.1GB) FOV, so the download may take some time\n",
<<<<<<< HEAD
    "test = os.getenv(\"USE_TEST_DATA\") is not None\n",
    "if test:\n",
    "    experiment = Experiment.from_json('https://dmf0bdeheu4zf.cloudfront.net/20180911/allen_smFISH-TESE/experiment.json')\n",
    "else:\n",
    "    experiment = Experiment.from_json('https://dmf0bdeheu4zf.cloudfront.net/20180911/allen_smFISH/experiment.json')"
=======
    "experiment_json = 'https://dmf0bdeheu4zf.cloudfront.net/20180919/allen_smFISH/experiment.json'"
>>>>>>> 546367b4
   ]
  },
  {
   "cell_type": "markdown",
   "metadata": {},
   "source": [
    "Load the Stack object, which while not well-named right now, should be thought of as an access point to an \"ImageDataSet\". In practice, we expect the Stack object or something similar to it to be an access point for _multiple_ fields of view. In practice, the thing we talk about as a \"TileSet\" is the `Stack.image` object. The data are currently stored in-memory in a `numpy.ndarray`, and that is where most of our operations are done.\n",
    "\n",
    "The numpy array can be accessed through Stack.image.numpy\\_array (public method, read only) or Stack.image.\\_data (read and write)"
   ]
  },
  {
   "cell_type": "markdown",
   "metadata": {},
   "source": [
    "We're ready now to load the experiment into starfish (This experiment is big, it takes a few minutes):"
   ]
  },
  {
   "cell_type": "code",
   "execution_count": null,
   "metadata": {},
   "outputs": [],
   "source": [
    "experiment = Experiment.from_json(experiment_json)\n",
    "primary_image = experiment.fov().primary_image"
   ]
  },
  {
   "cell_type": "code",
   "execution_count": null,
   "metadata": {},
   "outputs": [],
   "source": [
    "experiment.codebook"
   ]
  },
  {
   "cell_type": "markdown",
   "metadata": {},
   "source": [
    "All of our implemented operations leverage the `Stack.image.apply` method to apply a single function over each of the tiles or volumes in the FOV, depending on whether the method accepts a 2d or 3d array. Below, we're clipping each image independently at the 10th percentile. I've placed the imports next to the methods so that you can easily locate the code, should you want to look under the hood and understand what parameters have been chosen.\n",
    "\n",
    "The verbose flag for our apply loops could use a bit more refinement. We should be able to tell it how many images it needs to process from looking at the image stack, but for now it's dumb so just reports the number of tiles or volumes it's processed. This FOV has 102 images over 3 volumes."
   ]
  },
  {
   "cell_type": "code",
   "execution_count": null,
   "metadata": {},
   "outputs": [],
   "source": [
    "from starfish.image import Filter\n",
    "clip = Filter.Clip(p_min=10, p_max=100)\n",
    "clip.run(primary_image, verbose=True)"
   ]
  },
  {
   "cell_type": "markdown",
   "metadata": {},
   "source": [
    "If you ever want to visualize the image in the notebook, we've added a widget to do that. The first parameter is an indices dict that specifies which imaging round, channel, z-slice you want to view. The result is a pageable visualization across that arbitrary set of slices. Below I'm visualizing the first channel, which your codebook tells me is Nmnt.\n",
    "\n",
    "[N.B. once you click on the slider, you can page with the arrow keys on the keyboard.]"
   ]
  },
  {
   "cell_type": "code",
   "execution_count": null,
   "metadata": {},
   "outputs": [],
   "source": [
    "primary_image.show_stack({Indices.CH.value: 0});"
   ]
  },
  {
   "cell_type": "code",
   "execution_count": null,
   "metadata": {},
   "outputs": [],
   "source": [
    "bandpass = Filter.Bandpass(lshort=0.5, llong=7, threshold=None, truncate=4)\n",
    "bandpass.run(primary_image, verbose=True)"
   ]
  },
  {
   "cell_type": "markdown",
   "metadata": {},
   "source": [
    "For bandpass, there's a point where things get weird, at `c == 0; z <= 14`. In that range the images look mostly like noise. However, _above_ that, they look great + background subtracted! The later stages of the pipeline appear robust to this, though, as no spots are called for the noisy sections."
   ]
  },
  {
   "cell_type": "code",
   "execution_count": null,
   "metadata": {},
   "outputs": [],
   "source": [
    "# I wasn't sure if this clipping was supposed to be by volume or tile. I've done tile here, but it can be easily\n",
    "# switched to volume.\n",
    "clip = Filter.Clip(p_min=10, p_max=100, is_volume=False)\n",
    "clip.run(primary_image, verbose=True)"
   ]
  },
  {
   "cell_type": "code",
   "execution_count": null,
   "metadata": {},
   "outputs": [],
   "source": [
    "sigma=(1, 0, 0)  # filter only in z, do nothing in x, y\n",
    "glp = Filter.GaussianLowPass(sigma=sigma, is_volume=True, verbose=True)\n",
    "glp.run(primary_image)"
   ]
  },
  {
   "cell_type": "markdown",
   "metadata": {},
   "source": [
    "Below, because spot finding is so slow when single-plex, we'll pilot this on a max projection to show that the parameters work. Here's what trackpy.locate, which we wrap, produces for a z-projection of channel 1. To do use our plotting methods on z-projections we have to expose some of the starfish internals, which will be improved upon."
   ]
  },
  {
   "cell_type": "code",
   "execution_count": null,
   "metadata": {},
   "outputs": [],
   "source": [
    "from trackpy import locate\n",
    "\n",
    "# grab a section from the tensor.\n",
    "ch1 = primary_image.max_proj(Indices.Z)[0, 1]\n",
    "\n",
    "results = locate(ch1, diameter=3, minmass=250, maxsize=3, separation=5, preprocess=False, percentile=10)\n",
    "results.columns = ['x', 'y', 'intensity', 'radius', 'eccentricity', 'signal', 'raw_mass', 'ep']"
   ]
  },
  {
   "cell_type": "code",
   "execution_count": null,
   "metadata": {},
   "outputs": [],
   "source": [
    "results.head()"
   ]
  },
  {
   "cell_type": "code",
   "execution_count": null,
   "metadata": {},
   "outputs": [],
   "source": [
    "#TODO ambrosejcarr: Showing spots is broken right now."
   ]
  },
  {
   "cell_type": "code",
   "execution_count": null,
   "metadata": {},
   "outputs": [],
   "source": [
    "# plot the z-projection\n",
    "f, ax = plt.subplots(figsize=(20, 20))\n",
    "ax.imshow(ch1, vmin=15, vmax=52, cmap=plt.cm.gray)\n",
    "\n",
    "# draw called spots on top as red circles\n",
    "# scale radius plots the red circle at scale_radius * spot radius\n",
    "# image._show_spots(results, ax=plt.gca(), scale_radius=7);"
   ]
  },
  {
   "cell_type": "markdown",
   "metadata": {},
   "source": [
    "Below spot finding is on the _volumes_ for each channel. This will take about `11m30s`"
   ]
  },
  {
   "cell_type": "code",
   "execution_count": null,
   "metadata": {},
   "outputs": [],
   "source": [
    "from starfish.spots import SpotFinder\n",
    "\n",
    "# I've guessed at these parameters from the allen_smFISH code, but you might want to tweak these a bit.\n",
    "# as you can see, this function takes a while. It will be great to parallelize this. That's also coming,\n",
    "# although we haven't figured out where it fits in the priority list.\n",
    "kwargs = dict(\n",
    "    spot_diameter=3, # must be odd integer\n",
    "    min_mass=300,\n",
    "    max_size=3,  # this is max _radius_\n",
    "    separation=5,\n",
    "    noise_size=0.65,  # this is not used because preprocess is False\n",
    "    preprocess=False,\n",
    "    percentile=10,  # this is irrelevant when min_mass, spot_diameter, and max_size are set properly\n",
    "    verbose=True,\n",
    "    is_volume=True,\n",
    ")\n",
    "lmpf = SpotFinder.LocalMaxPeakFinder(**kwargs)\n",
    "spot_attributes = lmpf.run(primary_image)"
   ]
  },
  {
   "cell_type": "code",
   "execution_count": null,
   "metadata": {},
   "outputs": [],
   "source": [
    "# save the results to disk as json\n",
    "for attrs, (round, ch) in spot_attributes:\n",
    "    attrs.save(f'spot_attributes_c{ch}.json')"
   ]
  },
  {
   "cell_type": "code",
   "execution_count": null,
   "metadata": {},
   "outputs": [],
   "source": [
    "# # if you want to load them back in the same shape, here's how:\n",
    "# from starfish.pipeline.features.spot_attributes import SpotAttributes\n",
    "# spot_attributes = [SpotAttributes.load(attrs) for attrs in glob('spot_attributes_c*.json')]"
   ]
  },
  {
   "cell_type": "code",
   "execution_count": null,
   "metadata": {},
   "outputs": [],
   "source": [
    "# this is not a very performant function because of how matplotlib renders circles as individual artists,\n",
    "# but I think it's useful for debugging the spot detection.\n",
    "\n",
    "# Note that in places where spots are \"missed\" it is often because they've been localized to individual\n",
    "# nearby z-planes, whereas most spots exist across several layers of z.\n",
    "\n",
    "fig = primary_image.show_stack(\n",
    "    {Indices.CH.value: 1, Indices.ROUND.value: 0},\n",
    "    show_spots=spot_attributes[1][0],\n",
    "    figure_size=(20, 20), p_min=60, p_max=99.9\n",
    ")"
   ]
  }
 ],
 "metadata": {
  "kernelspec": {
   "display_name": "Python 3",
   "language": "python",
   "name": "python3"
  },
  "language_info": {
   "codemirror_mode": {
    "name": "ipython",
    "version": 3
   },
   "file_extension": ".py",
   "mimetype": "text/x-python",
   "name": "python",
   "nbconvert_exporter": "python",
   "pygments_lexer": "ipython3",
   "version": "3.6.5"
  }
 },
 "nbformat": 4,
 "nbformat_minor": 2
}<|MERGE_RESOLUTION|>--- conflicted
+++ resolved
@@ -43,15 +43,11 @@
    "outputs": [],
    "source": [
     "# this is a large (1.1GB) FOV, so the download may take some time\n",
-<<<<<<< HEAD
     "test = os.getenv(\"USE_TEST_DATA\") is not None\n",
     "if test:\n",
-    "    experiment = Experiment.from_json('https://dmf0bdeheu4zf.cloudfront.net/20180911/allen_smFISH-TESE/experiment.json')\n",
+    "    experiment_json = 'https://dmf0bdeheu4zf.cloudfront.net/20180919/allen_smFISH-TESE/experiment.json'\n",
     "else:\n",
-    "    experiment = Experiment.from_json('https://dmf0bdeheu4zf.cloudfront.net/20180911/allen_smFISH/experiment.json')"
-=======
-    "experiment_json = 'https://dmf0bdeheu4zf.cloudfront.net/20180919/allen_smFISH/experiment.json'"
->>>>>>> 546367b4
+    "    experiment_json = 'https://dmf0bdeheu4zf.cloudfront.net/20180919/allen_smFISH/experiment.json'"
    ]
   },
   {
