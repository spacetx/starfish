#!/usr/bin/env python
# coding: utf-8
#
# EPY: stripped_notebook: {"metadata": {"hide_input": false, "kernelspec": {"display_name": "starfish", "language": "python", "name": "starfish"}, "language_info": {"codemirror_mode": {"name": "ipython", "version": 3}, "file_extension": ".py", "mimetype": "text/x-python", "name": "python", "nbconvert_exporter": "python", "pygments_lexer": "ipython3", "version": "3.6.5"}, "toc": {"nav_menu": {}, "number_sections": true, "sideBar": true, "skip_h1_title": false, "toc_cell": false, "toc_position": {}, "toc_section_display": "block", "toc_window_display": false}}, "nbformat": 4, "nbformat_minor": 2}

# EPY: START markdown
### Reproduce Published results with Starfish
#
#This notebook walks through a workflow that reproduces a MERFISH result for one field of view using the starfish package.
# EPY: END markdown

# EPY: START code
# EPY: ESCAPE %load_ext autoreload
# EPY: ESCAPE %autoreload 2
# EPY: END code

# EPY: START code
# EPY: ESCAPE %matplotlib inline

import pprint
import os

import numpy as np
import pandas as pd
import matplotlib.pyplot as plt

from showit import image as show_image
from starfish import data, FieldOfView
from starfish.types import Features, Indices
# EPY: END code

# EPY: START code
# load the data from cloudfront
use_test_data = os.getenv("USE_TEST_DATA") is not None
experiment = data.MERFISH(use_test_data=use_test_data)
# EPY: END code

# EPY: START markdown
#Individual imaging rounds and channels can also be visualized
# EPY: END markdown

# EPY: START code
primary_image = experiment.fov()[FieldOfView.PRIMARY_IMAGES]
# EPY: END code

# EPY: START code
# show all imaging rounds of channel 0
primary_image.show_stack({Indices.CH: 0})
# EPY: END code

# EPY: START markdown
### Show input file format that specifies how the tiff stack is organized
#
#The stack contains multiple images corresponding to the channel and imaging rounds. MERFISH builds a 16 bit barcode from 8 imaging rounds, each of which measures two channels that correspond to contiguous (but not necessarily consistently ordered) bits of the barcode.
#
#The MERFISH computational pipeline also constructs a scalar that corrects for intensity differences across each of the 16 images, e.g., one scale factor per bit position.
#
#The stacks in this example are pre-registered using fiduciary beads.
# EPY: END markdown

# EPY: START code
pp = pprint.PrettyPrinter(indent=2)
pp.pprint(experiment._src_doc)
# EPY: END code

# EPY: START markdown
### Visualize codebook
# EPY: END markdown

# EPY: START markdown
#The MERFISH codebook maps each barcode to a gene (or blank) feature. The codes in the MERFISH codebook are constructed from a 4-hamming error correcting code with exactly 4 "on" bits per barcode
# EPY: END markdown

# EPY: START code
experiment.codebook
# EPY: END code

# EPY: START markdown
### Filter and scale raw data before decoding
# EPY: END markdown

# EPY: START markdown
#Begin filtering with a high pass filter to remove background signal.
# EPY: END markdown

# EPY: START code
from starfish.image import Filter
ghp = Filter.GaussianHighPass(sigma=3)
high_passed = ghp.run(primary_image, verbose=True, in_place=False)
# EPY: END code

# EPY: START markdown
#The below algorithm deconvolves out the point spread function introduced by the microcope and is specifically designed for this use case. The number of iterations is an important parameter that needs careful optimization.
# EPY: END markdown

# EPY: START code
dpsf = Filter.DeconvolvePSF(num_iter=15, sigma=2, clip=True)
deconvolved = dpsf.run(high_passed, verbose=True, in_place=False)
# EPY: END code

# EPY: START markdown
#Recall that the image is pre-registered, as stated above. Despite this, individual RNA molecules may still not be perfectly aligned across imaging rounds. This is crucial in order to read out a measure of the itended barcode (across imaging rounds) in order to map it to the codebook. To solve for potential mis-alignment, the images can be blurred with a 1-pixel Gaussian kernel. The risk here is that this will obfuscate signals from nearby molecules.
#
#A local search in pixel space across imaging rounds can also solve this.
# EPY: END markdown

# EPY: START code
glp = Filter.GaussianLowPass(sigma=1)
low_passed = glp.run(deconvolved, in_place=False, verbose=True)
# EPY: END code

# EPY: START markdown
#Use MERFISH-calculated size factors to scale the channels across the imaging rounds and visualize the resulting filtered and scaled images. Right now we have to extract this information from the metadata and apply this transformation manually.
# EPY: END markdown

# EPY: START code
if use_test_data:
    scale_factors = {
        (t[Indices.ROUND], t[Indices.CH]): t['scale_factor']
        for t in experiment.extras['scale_factors']
    }
else:
    scale_factors = {
        (t[Indices.ROUND], t[Indices.CH]): t['scale_factor']
        for index, t in primary_image.tile_metadata.iterrows()
    }
# EPY: END code

# EPY: START code
# this is a scaling method. It would be great to use image.apply here. It's possible, but we need to expose H & C to
# at least we can do it with get_slice and set_slice right now.
from copy import deepcopy
scaled_image = deepcopy(low_passed)

for indices in primary_image._iter_indices():
    data = scaled_image.get_slice(indices)[0]
    scaled = data / scale_factors[indices[Indices.ROUND.value], indices[Indices.CH.value]]
    scaled_image.set_slice(indices, scaled)
# EPY: END code

# EPY: START markdown
### Use spot-detector to create 'encoder' table  for standardized input  to decoder
#
#Each pipeline exposes a spot detector, and this spot detector translates the filtered image into an encoded table by detecting spots. The table contains the spot_id, the corresponding intensity (v) and the channel (c), imaging round (r) of each spot.
#
#The MERFISH pipeline merges these two steps together by finding pixel-based features, and then later collapsing these into spots and filtering out undesirable (non-spot) features.
#
#Therefore, no encoder table is generated, but a robust SpotAttribute and DecodedTable are both produced:
# EPY: END markdown

# EPY: START markdown
### Decode
#
#Each assay type also exposes a decoder. A decoder translates each spot (spot_id) in the encoded table into a gene that matches a barcode in the codebook. The goal is to decode and output a quality score, per spot, that describes the confidence in the decoding. Recall that in the MERFISH pipeline, each 'spot' is actually a 16 dimensional vector, one per pixel in the image. From here on, we will refer to these as pixel vectors. Once these pixel vectors are decoded into gene values, contiguous pixels that are decoded to the same gene are labeled as 'spots' via a connected components labeler. We shall refer to the latter as spots.
#
#There are hard and soft decodings -- hard decoding is just looking for the max value in the code book. Soft decoding, by contrast, finds the closest code by distance in intensity. Because different assays each have their own intensities and error modes, we leave decoders as user-defined functions.
#
#For MERFISH, which uses soft decoding, there are several parameters which are important to determining the result of the decoding method:
#
#### Distance threshold
#In MERFISH, each pixel vector is a 16d vector that we want to map onto a barcode via minimum euclidean distance. Each barcode in the codebook, and each pixel vector is first mapped to the unit sphere by L2 normalization. As such, the maximum distance between a pixel vector and the nearest single-bit error barcode is 0.5176. As such, the decoder only accepts pixel vectors that are below this distance for assignment to a codeword in the codebook.
#
#### Magnitude threshold
#This is a signal floor for decoding. Pixel vectors with an L2 norm below this floor are not considered for decoding.
#
#### Area threshold
#Contiguous pixels that decode to the same gene are called as spots via connected components labeling. The minimum area of these spots are set by this parameter. The intuition is that pixel vectors, that pass the distance and magnitude thresholds, shold probably not be trusted as genes as the mRNA transcript would be too small for them to be real. This parameter can be set based on microscope resolution and signal amplification strategy.
#
#### Crop size
#The crop size crops the image by a number of pixels large enough to eliminate parts of the image that suffer from boundary effects from both signal aquisition (e.g., FOV overlap) and image processing. Here this value is 40.
#
#Given these three thresholds, for each pixel vector, the decoder picks the closest code (minimum distance) that satisfies each of the above thresholds, where the distance is calculated between the code and a normalized intensity vector and throws away subsequent spots that are too small.
# EPY: END markdown

# EPY: START code
# TODO this crop should be (x, y) = (40, 40) but it was getting eaten by kwargs
from starfish.spots import SpotFinder
psd = SpotFinder.PixelSpotDetector(
    codebook=experiment.codebook,
    metric='euclidean',
    distance_threshold=0.5176,
    magnitude_threshold=1.77e-5,
    min_area=2,
    max_area=np.inf,
    norm_order=2,
    crop_z=0,
    crop_y=0,
    crop_x=0
)

initial_spot_intensities, prop_results = psd.run(scaled_image)

spot_intensities = initial_spot_intensities.loc[initial_spot_intensities[Features.PASSES_THRESHOLDS]]
# EPY: END code

# EPY: START markdown
### Compare to results from paper
#
#The below plot aggregates gene copy number across single cells in the field of view and compares the results to the published intensities in the MERFISH paper.
#
#To make this match perfectly, run deconvolution 15 times instead of 14. As presented below, STARFISH displays a lower detection rate.
# EPY: END markdown

# EPY: START code
bench = pd.read_csv('https://d2nhj9g34unfro.cloudfront.net/MERFISH/benchmark_results.csv',
                    dtype = {'barcode':object})

benchmark_counts = bench.groupby('gene')['gene'].count()
genes, counts = np.unique(spot_intensities[Features.AXIS][Features.TARGET], return_counts=True)
result_counts = pd.Series(counts, index=genes)

tmp = pd.concat([result_counts, benchmark_counts], join='inner', axis=1).values

r = np.corrcoef(tmp[:, 1], tmp[:, 0])[0, 1]
x = np.linspace(50, 2000)
f, ax = plt.subplots(figsize=(6, 6))
ax.scatter(tmp[:, 1], tmp[:, 0], 50, zorder=2)
ax.plot(x, x, '-k', zorder=1)

plt.xlabel('Gene copy number Benchmark')
plt.ylabel('Gene copy number Starfish')
plt.xscale('log')
plt.yscale('log')
plt.title(f'r = {r}');
# EPY: END code

# EPY: START markdown
### Visualize results
#
#This image applies a pseudo-color to each gene channel to visualize the position and size of all called spots in a subset of the test image
# EPY: END markdown

# EPY: START code
from scipy.stats import scoreatpercentile
import warnings

f, (ax1, ax2) = plt.subplots(1, 2, figsize=(30, 15))

with warnings.catch_warnings():
    warnings.simplefilter('ignore', FutureWarning)
    area_lookup = lambda x: 0 if x == 0 else prop_results.region_properties[x - 1].area
    vfunc = np.vectorize(area_lookup)
    mask = np.squeeze(vfunc(prop_results.label_image))
    show_image(np.squeeze(prop_results.decoded_image)*(mask > 2), cmap='nipy_spectral', ax=ax1)
    ax1.axes.set_axis_off()

    mp = scaled_image.max_proj(Indices.ROUND, Indices.CH, Indices.Z)
<<<<<<< HEAD
    mp = mp._squeezed_numpy(Indices.ROUND, Indices.CH, Indices.Z)
    clim = scoreatpercentile(mp, [0.5, 99.5])
    show_image(mp, clim=clim, ax=ax2)
=======
    mp_numpy = mp._squeezed_numpy(Indices.ROUND, Indices.CH, Indices.Z)
    clim = scoreatpercentile(mp_numpy, [0.5, 99.5])
    show_image(mp_numpy, clim=clim, ax=ax2)
>>>>>>> d57a7f66

    f.tight_layout()
# EPY: END code<|MERGE_RESOLUTION|>--- conflicted
+++ resolved
@@ -245,15 +245,9 @@
     ax1.axes.set_axis_off()
 
     mp = scaled_image.max_proj(Indices.ROUND, Indices.CH, Indices.Z)
-<<<<<<< HEAD
-    mp = mp._squeezed_numpy(Indices.ROUND, Indices.CH, Indices.Z)
-    clim = scoreatpercentile(mp, [0.5, 99.5])
-    show_image(mp, clim=clim, ax=ax2)
-=======
     mp_numpy = mp._squeezed_numpy(Indices.ROUND, Indices.CH, Indices.Z)
     clim = scoreatpercentile(mp_numpy, [0.5, 99.5])
     show_image(mp_numpy, clim=clim, ax=ax2)
->>>>>>> d57a7f66
 
     f.tight_layout()
 # EPY: END code