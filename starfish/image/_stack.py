--- conflicted
+++ resolved
@@ -390,12 +390,7 @@
         ax.set_yticks([])
 
         if show_spots is not None:
-<<<<<<< HEAD
             circs, circle_mask = self._show_spots(result_df=show_spots.data, ax=ax, n_slices=linear_view.shape[0])
-=======
-            circs, circle_mask = self._show_spots(
-                result_df=show_spots, ax=ax, n_slices=linear_view.shape[0])
->>>>>>> 5b4e4a15
 
         def show_plane(ax, plane, plane_index, cmap="gray", title=None):
             # Update the image in the current plane
@@ -411,7 +406,6 @@
                 ax.set_title(title)
 
         def display_slice(plane_index, ax):
-<<<<<<< HEAD
             title_str = " ".join(str(lab).upper() for lab in labels[plane_index])
             show_plane(ax, linear_view[plane_index], plane_index, title=title_str, cmap=color_map)
 
@@ -428,15 +422,6 @@
                 # this is slow. This link might have something to help:
                 # https://bastibe.de/2013-05-30-speeding-up-matplotlib.html
                 self._show_spots(show_spots.data, ax=ax, z_dist=plane_index)
-=======
-            show_plane(
-                ax,
-                linear_view[plane_index],
-                plane_index,
-                title=f'{labels[plane_index]}',
-                cmap=color_map
-            )
->>>>>>> 5b4e4a15
 
             if title:
                 ax.set_title(title, fontsize=16)
