from itertools import product
from json import loads
from typing import Dict, Optional, Union

import numpy as np
import pandas as pd
import regional
import xarray as xr

from starfish.expression_matrix.expression_matrix import ExpressionMatrix
<<<<<<< HEAD
from starfish.image._filter.util import preserve_float_range
from starfish.types import Axes, Coordinates, Features, LOG, SpotAttributes, STARFISH_EXTRAS_KEY
=======
from starfish.types import Axes, Features, LOG, SpotAttributes, STARFISH_EXTRAS_KEY
from starfish.util.dtype import preserve_float_range
>>>>>>> e4f01e55


class IntensityTable(xr.DataArray):
    """Container for spot/pixel features extracted from image data

    An IntensityTable is comprised of each feature's intensity across channels and imaging
    rounds, where features are typically spots or pixels. This forms an
    ``(n_feature, n_channel, n_round)`` tensor implemented as an xarray.DataArray object.
    In addition to the basic xarray methods, IntensityTable implements:

    Methods
    -------
    empty_intensity_table(spot_attributes, n_ch, n_round)
        creates an IntensityTable with all intensities equal to zero

    from_spot_data(intensities, spot_attributes)
        creates an IntensityTable from a 3d array and a spot attributes dataframe

    synthetic_intensities(codebook, num_z=12, height=50, width=40, n_spots=10, \
            mean_fluor_per_spot=200, mean_photons_per_fluor=50)
        creates an IntensityTable with synthetic spots, given a codebook

    save(filename)
        save the IntensityTable to netCDF

    load(filename)
        load an IntensityTable from netCDF

    Examples
    --------
    Create an IntensityTable using the ``synthetic_intensities`` method::

        >>> from starfish.util.synthesize import SyntheticData
        >>> sd = SyntheticData(n_ch=3, n_round=4, n_codes=2)
        >>> codes = sd.codebook()
        >>> sd.intensities(codebook=codes)
        <xarray.IntensityTable (features: 2, c: 3, h: 4)>
        array([[[    0.,     0.,     0.,     0.],
                [    0.,     0.,  8022., 12412.],
                [11160.,  9546.,     0.,     0.]],

               [[    0.,     0.,     0.,     0.],
                [    0.,     0., 10506., 10830.],
                [11172., 12331.,     0.,     0.]]])
        Coordinates:
        * features   (features) MultiIndex
        - z          (features) int64 7 3
        - y          (features) int64 14 32
        - x          (features) int64 32 15
        - r          (features) float64 nan nan
        * c          (c) int64 0 1 2
        * h          (h) int64 0 1 2 3
          target     (features) object 08b1a822-a1b4-4e06-81ea-8a4bd2b004a9 ...

    """

    @staticmethod
    def _build_xarray_coords(
            spot_attributes: SpotAttributes, channel_index: np.ndarray, round_index: np.ndarray
    ) -> Dict[str, np.ndarray]:
        """build a non-multi-index set of coordinates for intensity-table"""
        coordinates = {
            k: (Features.AXIS, spot_attributes.data[k].values)
            for k in spot_attributes.data}
        coordinates.update({
            Features.AXIS: np.arange(len(spot_attributes.data)),
            Axes.CH.value: channel_index,
            Axes.ROUND.value: round_index
        })
        return coordinates

    @classmethod
    def empty_intensity_table(
            cls, spot_attributes: SpotAttributes, n_ch: int, n_round: int,
    ) -> "IntensityTable":
        """Create an empty intensity table with pre-set axis whose values are zero

        Parameters
        ----------
        spot_attributes : pd.MultiIndex
            MultiIndex containing spot metadata. Must contain the values specifid in Constants.X,
            Y, Z, and RADIUS.
        n_ch : int
            number of channels measured in the imaging experiment
        n_round : int
            number of imaging rounds measured in the imaging experiment

        Returns
        -------
        IntensityTable :
            empty IntensityTable

        """
        if not isinstance(spot_attributes, SpotAttributes):
            raise TypeError('parameter spot_attributes must be a starfish SpotAttributes object.')

        channel_index = np.arange(n_ch)
        round_index = np.arange(n_round)
        data = np.zeros((spot_attributes.data.shape[0], n_ch, n_round))
        dims = (Features.AXIS, Axes.CH.value, Axes.ROUND.value)
        coords = cls._build_xarray_coords(spot_attributes, channel_index, round_index)

        intensity_table = cls(
            data=data, coords=coords, dims=dims,
        )

        return intensity_table

    @classmethod
    def from_spot_data(
            cls, intensities: Union[xr.DataArray, np.ndarray], spot_attributes: SpotAttributes,
            *args, **kwargs) -> "IntensityTable":
        """Table to store image feature intensities and associated metadata

        Parameters
        ----------
        intensities : np.ndarray[Any]
            intensity data
        spot_attributes : pd.DataFrame
            Name(s) of the data dimension(s). Must be either a string (only
            for 1D data) or a sequence of strings with length equal to the
            number of dimensions. If this argument is omitted, dimension names
            are taken from ``coords`` (if possible) and otherwise default to
            ``['dim_0', ... 'dim_n']``.
        args :
            additional arguments to pass to the xarray constructor
        kwargs :
            additional keyword arguments to pass to the xarray constructor

        Returns
        -------
        IntensityTable :
            IntensityTable containing data from passed ndarray, annotated by spot_attributes

        """

        if len(intensities.shape) != 3:
            raise ValueError(
                f'intensities must be a (features * ch * round) 3-d tensor. Provided intensities '
                f'shape ({intensities.shape}) is invalid.')

        if not isinstance(spot_attributes, SpotAttributes):
            raise TypeError('parameter spot_attributes must be a starfish SpotAttributes object.')

        coords = cls._build_xarray_coords(
            spot_attributes,
            np.arange(intensities.shape[1]),
            np.arange(intensities.shape[2]))

        dims = (Features.AXIS, Axes.CH.value, Axes.ROUND.value)

        intensities = cls(intensities, coords, dims, *args, **kwargs)
        return intensities

    def get_log(self):
        """Deserialize and return a list of pipeline components that have been applied
         throughout a starfish session to create this Intensity Table"""

        if STARFISH_EXTRAS_KEY in self.attrs and LOG in self.attrs[STARFISH_EXTRAS_KEY]:
            return loads(self.attrs[STARFISH_EXTRAS_KEY])[LOG]
        else:
            raise RuntimeError('No log info found.')

    @property
    def has_physical_coords(self):
        return Coordinates.X and Coordinates.Y in self.coords

    def save(self, filename: str) -> None:
        """Save an IntensityTable as a Netcdf File

        Parameters
        ----------
        filename : str
            Name of Netcdf file

        """
        self.to_netcdf(filename)

    def save_mermaid(self, filename: str) -> pd.DataFrame:
        """
        Writes a .csv.gz file in columnar format that is readable by MERMAID visualization
        software.

        To run MERMAID, follow the installation instructions for that repository and simply
        replace the data.csv.gz file with the output of this function.

        Parameters
        ----------
        filename : str
            name for compressed-gzipped MERMAID data file. Should end in '.csv.gz'

        See Also
        --------
        https://github.com/JEFworks/MERmaid

        """

        # verify the IntensityTable has been decoded
        if Features.TARGET not in self.coords.keys():
            raise RuntimeError(
                'IntensityTable must be decoded before it can be converted to MERMAID input.'
            )

        # construct the MERMAID dataframe. As MERMAID adds support for non-categorical variables,
        # additional columns can be added here
        df = self.to_features_dataframe()
        column_order = [
            Axes.X,
            Axes.Y,
            Features.TARGET,
            Features.TARGET,  # added twice to support simultaneous coding
        ]
        mermaid_data = df[column_order]

        # write to disk
        mermaid_data.to_csv(filename, compression='gzip', index=False)

    @classmethod
    def load(cls, filename: str) -> "IntensityTable":
        """load an IntensityTable from Netcdf

        Parameters
        ----------
        filename : str
            File to load

        Returns
        -------
        IntensityTable

        """
        loaded = xr.open_dataarray(filename)
        intensity_table = cls(
            loaded.data,
            loaded.coords,
            loaded.dims,
            attrs=loaded.attrs,
        )
        return intensity_table

    def show(self, background_image: np.ndarray) -> None:
        """show spots on a background image"""
        raise NotImplementedError

    @classmethod
    def synthetic_intensities(
            cls, codebook, num_z: int=12, height: int=50, width: int=40, n_spots=10,
            mean_fluor_per_spot=200, mean_photons_per_fluor=50
    ) -> "IntensityTable":
        """Create an IntensityTable containing synthetic spots with random locations

        Parameters
        ----------
        codebook : Codebook
            starfish codebook object
        num_z :
            number of z-planes to use when localizing spots
        height :
            y dimension of each synthetic plane
        width :
            x dimension of each synthetic plane
        n_spots :
            number of spots to generate
        mean_fluor_per_spot :
            mean number of fluorophores per spot
        mean_photons_per_fluor :
            mean number of photons per fluorophore.

        Returns
        -------
        IntensityTable

        """

        # TODO nsofroniew: right now there is no jitter on x-y positions of the spots
        z = np.random.randint(0, num_z, size=n_spots)
        y = np.random.randint(0, height, size=n_spots)
        x = np.random.randint(0, width, size=n_spots)
        r = np.empty(n_spots)
        r.fill(np.nan)  # radius is a function of the point-spread gaussian size
        spot_attributes = SpotAttributes(
            pd.DataFrame(
                {Axes.ZPLANE.value: z,
                 Axes.Y.value: y,
                 Axes.X.value: x,
                 Features.SPOT_RADIUS: r}
            )
        )

        # empty data tensor
        data = np.zeros(shape=(n_spots, *codebook.shape[1:]))

        targets = np.random.choice(
            codebook.coords[Features.TARGET], size=n_spots, replace=True)
        expected_bright_locations = np.where(codebook.loc[targets])

        # create a binary matrix where "on" spots are 1
        data[expected_bright_locations] = 1

        # add physical properties of fluorescence
        data *= np.random.poisson(mean_photons_per_fluor, size=data.shape)
        data *= np.random.poisson(mean_fluor_per_spot, size=data.shape)

        # convert data to float for consistency with starfish
        data = preserve_float_range(data)
        assert 0 < data.max() <= 1

        intensities = cls.from_spot_data(data, spot_attributes)
        intensities[Features.TARGET] = (Features.AXIS, targets)

        return intensities

    @classmethod
    def from_image_stack(
            cls,
            image_stack,
            crop_x: int=0, crop_y: int=0, crop_z: int=0
    ) -> "IntensityTable":
        """Generate an IntensityTable from all the pixels in the ImageStack

        Parameters
        ----------
        crop_x : int
            number of pixels to crop from both top and bottom of x
        crop_y : int
            number of pixels to crop from both top and bottom of y
        crop_z : int
            number of pixels to crop from both top and bottom of z
        image_stack : ImageStack
            ImageStack containing pixels to be treated as intensities

        Returns
        -------
        IntensityTable :
            IntensityTable containing one intensity per pixel (across channels and rounds)

        """

        # verify the image is large enough to crop
        assert crop_z * 2 < image_stack.shape['z']
        assert crop_y * 2 < image_stack.shape['y']
        assert crop_x * 2 < image_stack.shape['x']

        zmin = crop_z
        ymin = crop_y
        xmin = crop_x
        zmax = image_stack.shape['z'] - crop_z
        ymax = image_stack.shape['y'] - crop_y
        xmax = image_stack.shape['x'] - crop_x
        cropped_stack = image_stack.sel({Axes.ZPLANE: (zmin, zmax),
                                         Axes.Y: (ymin, ymax),
                                         Axes.X: (xmin, xmax)})

        data = cropped_stack.xarray.transpose(
            Axes.ZPLANE.value,
            Axes.Y.value,
            Axes.X.value,
            Axes.CH.value,
            Axes.ROUND.value,
        )

        # (pixels, ch, round)
        intensity_data = data.values.reshape(
            -1, image_stack.num_chs, image_stack.num_rounds)

        # IntensityTable pixel coordinates
        z = np.arange(zmin, zmax)
        y = np.arange(ymin, ymax)
        x = np.arange(xmin, xmax)

        feature_attribute_data = pd.DataFrame(
            data=np.array(list(product(z, y, x))),
            columns=['z', 'y', 'x']
        )
        feature_attribute_data[Features.SPOT_RADIUS] = np.full(
            feature_attribute_data.shape[0], fill_value=0.5
        )

        pixel_coordinates = SpotAttributes(feature_attribute_data)

        return IntensityTable.from_spot_data(intensity_data, pixel_coordinates)

    def to_features_dataframe(self) -> pd.DataFrame:
        """Generates a dataframe of the underlying features multi-index.
        This is guaranteed to contain the features x, y, z, and radius.

        Returns
        -------
        pd.DataFrame

        """
        return pd.DataFrame(dict(self[Features.AXIS].coords))

    def to_expression_matrix(self, regions: Optional[regional.many]=None) -> ExpressionMatrix:
        """Generates a cell x gene count matrix where each cell is annotated with spatial metadata

        Parameters
        ----------
        regions: Optional[regional.Many]
            cell segmentation results that were used to assign points to cells. If not provided, the
            centers of the cells will be estimated by taking the midpoint between the extreme-valued
            spots on each axis.

        Returns
        -------
        ExpressionMatrix :
            cell x gene expression table
        """

        # create the 2-d counts matrix
        grouped = self.to_features_dataframe().groupby(['features', 'target'])
        counts = grouped.count().iloc[:, 0].unstack().fillna(0)

        if regions:
            # counts.index stores cell_id, extract cell information from the regional.many object
            metadata = {
                "area": ("cells", [regions[id_].area for id_ in counts.index]),
                "x": ("cells", [regions[id_].center[0] for id_ in counts.index]),
                "y": ("cells", [regions[id_].center[1] for id_ in counts.index]),
                "z": ("cells", np.zeros(counts.shape[0]))
            }
        else:
            if self.has_physical_coords:
                grouped = self.to_features_dataframe().groupby(['features'])[['x', 'y', 'z',
                                                                              'xc', 'yc', 'zc']]
            else:
                grouped = self.to_features_dataframe().groupby(['features'])[['x', 'y', 'z']]
            min_ = grouped.min()
            max_ = grouped.max()
            coordinate_df = min_ + (max_ - min_) / 2
            metadata = {name: ("cells", data.values) for name, data in coordinate_df.items()}
            metadata['area'] = ("cells", np.full(counts.shape[0], fill_value=np.nan))

        # add genes to the metadata
        metadata.update({"genes": counts.columns.values})
        metadata.update({"cell_id": ("cells", counts.index.values)})

        mat = ExpressionMatrix(
            data=counts.values,
            dims=('cells', 'genes'),
            coords=metadata,
            name='expression_matrix'
        )
        return mat

    def feature_trace_magnitudes(self) -> np.ndarray:
        """Return the magnitudes of each feature across rounds and channels

        Returns
        -------
        np.ndarray :
            vector of feature norms

        """
        feature_traces = self.stack(traces=(Axes.CH.value, Axes.ROUND.value))
        norm = np.linalg.norm(feature_traces.values, ord=2, axis=1)  # 2 = feature magnitudes

        return norm<|MERGE_RESOLUTION|>--- conflicted
+++ resolved
@@ -8,13 +8,9 @@
 import xarray as xr
 
 from starfish.expression_matrix.expression_matrix import ExpressionMatrix
-<<<<<<< HEAD
-from starfish.image._filter.util import preserve_float_range
 from starfish.types import Axes, Coordinates, Features, LOG, SpotAttributes, STARFISH_EXTRAS_KEY
-=======
-from starfish.types import Axes, Features, LOG, SpotAttributes, STARFISH_EXTRAS_KEY
 from starfish.util.dtype import preserve_float_range
->>>>>>> e4f01e55
+
 
 
 class IntensityTable(xr.DataArray):
@@ -180,7 +176,7 @@
 
     @property
     def has_physical_coords(self):
-        return Coordinates.X and Coordinates.Y in self.coords
+        return Coordinates.X in self.coords and Coordinates.Y in self.coords
 
     def save(self, filename: str) -> None:
         """Save an IntensityTable as a Netcdf File
