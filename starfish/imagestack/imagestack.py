import collections
import multiprocessing
import os
import warnings
from copy import deepcopy
from functools import partial
from itertools import product
from typing import (
    Any,
    Callable,
    Iterator,
    List,
    Mapping,
    MutableMapping,
    MutableSequence,
    Optional,
    Sequence,
    Set,
    Tuple,
    Union,
)

import matplotlib.pyplot as plt
import numpy as np
import pandas as pd
import skimage.io
import xarray as xr
from matplotlib import get_backend as get_matplotlib_backend
from scipy.ndimage.filters import gaussian_filter
from scipy.stats import scoreatpercentile
from skimage import exposure
from skimage import img_as_float32, img_as_uint
from slicedimage import (
    ImageFormat,
    Reader,
    Tile,
    TileSet,
    Writer,
)
from slicedimage.io import resolve_path_or_url
from tqdm import tqdm

from starfish.config import StarfishConfig
from starfish.experiment.builder import build_image, TileFetcher
from starfish.experiment.builder.defaultproviders import OnesTile, tile_fetcher_factory
from starfish.imagestack import indexing_utils, physical_coordinate_calculator
from starfish.imagestack.parser import TileKey
from starfish.imagestack.parser.tileset import parse_tileset, TileSetData
from starfish.intensity_table.intensity_table import IntensityTable
from starfish.multiprocessing.shmem import SharedMemory
from starfish.types import (
    Coordinates,
    Indices,
    Number,
    PHYSICAL_COORDINATE_DIMENSION,
    PhysicalCoordinateTypes,
)
from ._mp_dataarray import MPDataArray
from .dataorder import AXES_DATA, N_AXES


class ImageStack:
    """
    Container for a TileSet (field of view)
    Loads configuration from StarfishConfig.

    Attributes
    ----------
    num_chs : int
        the number of channels stored in the image tensor
    num_rounds : int
        the number of imaging rounds stored in the image tensor
    num_zlayers : int
        the number of z-layers stored in the image tensor
    numpy_array : np.ndarray
        the 5-d image tensor is stored in this array
    raw_shape : Tuple[int]
        the shape of the image tensor (in integers)
    shape : Dict[str, int]
           the shape of the image tensor by categorical index (channels, imaging rounds, z-layers)

    Methods
    -------
    get_slice(indices)
        retrieve a slice of the image tensor
    set_slice(indices, data, axes=None)
        set a slice of the image tensor
    apply(func, group_by={Indices.ROUND, Indices.CH, Indices.Z},
        in_place=False, verbose=False, n_processes=None)
        split the image tensor along one or more axes and apply a function across each of the
        components to yield an image tensor
    transform(func, group_by={Indices.ROUND, Indices.CH, Indices.Z}, verbose=False,
        n_processes=None)
        split the image tensor along one or more axes and apply a function across each of the
        components. Results are returned as a List with length equal to the number of times
        the image tensor is split.
    max_proj(*dims)
        return a max projection over one or more axis of the image tensor
    show_stack(indices, color_map='gray', figure_size=(10, 10), rescale=False, p_min=None,
        p_max=None)
        show an interactive, pageable view of the image tensor, or a slice of the image tensor
    show_stack_napari(indices)
        view the selected indices of the image tensor with Napari. Note that Napari is
        still a prototype, but does offer more performant viewing of multi-dimensional images.
        pip install napari-gui (requires 0.0.4)
    sel(indexers)
        return an ImageStack (coordinates preserved) that is the subset described
        by the indexers. The indexers can slice all 5 dimensions of the image tensor.
    export(filepath, tile_opener=None)
        save the (potentially modified) image tensor to disk
    """

    def __init__(
            self,
            tile_shape: Tuple[int, int],
            tile_data: TileSetData,
    ) -> None:
        self._axes_sizes = {
            Indices.ROUND: len(set(tilekey.round for tilekey in tile_data.keys())),
            Indices.CH: len(set(tilekey.ch for tilekey in tile_data.keys())),
            Indices.Z: len(set(tilekey.z for tilekey in tile_data.keys())),
        }
        self._tile_shape = tile_shape
        self._tile_data = tile_data

        data_shape: MutableSequence[int] = []
        data_dimensions: MutableSequence[str] = []
        data_tick_marks: MutableMapping[str, Sequence[int]] = dict()
        coordinates_shape: MutableSequence[int] = []
        coordinates_dimensions: MutableSequence[str] = []
        coordinates_tick_marks: MutableMapping[str, Sequence[Union[int, str]]] = dict()
        for ix in range(N_AXES):
            size_for_axis: Optional[int] = None
            dim_for_axis: Optional[Indices] = None

            for axis_name, axis_data in AXES_DATA.items():
                if ix == axis_data.order:
                    size_for_axis = self._axes_sizes[axis_name]
                    dim_for_axis = axis_name
                    break

            if size_for_axis is None or dim_for_axis is None:
                raise ValueError(
                    f"Could not find entry for the {ix}th axis in AXES_DATA")

            data_shape.append(size_for_axis)
            data_dimensions.append(dim_for_axis.value)
            data_tick_marks[dim_for_axis.value] = list(range(size_for_axis))
            coordinates_shape.append(size_for_axis)
            coordinates_dimensions.append(dim_for_axis.value)
            coordinates_tick_marks[dim_for_axis.value] = list(range(size_for_axis))

        data_shape.extend(self._tile_shape)
        data_dimensions.extend([Indices.Y.value, Indices.X.value])
        coordinates_shape.append(6)
        coordinates_dimensions.append(PHYSICAL_COORDINATE_DIMENSION)
        coordinates_tick_marks[PHYSICAL_COORDINATE_DIMENSION] = [
            PhysicalCoordinateTypes.X_MIN.value,
            PhysicalCoordinateTypes.X_MAX.value,
            PhysicalCoordinateTypes.Y_MIN.value,
            PhysicalCoordinateTypes.Y_MAX.value,
            PhysicalCoordinateTypes.Z_MIN.value,
            PhysicalCoordinateTypes.Z_MAX.value,
        ]
        # now that we know the tile data type (kind and size), we can allocate the data array.
        self._data = MPDataArray.from_shape_and_dtype(
            shape=data_shape,
            dtype=np.float32,
            initial_value=0,
            dims=data_dimensions,
            coords=data_tick_marks,
        )
        self._coordinates = xr.DataArray(
            np.empty(
                shape=coordinates_shape,
                dtype=np.float32,
            ),
            dims=coordinates_dimensions,
            coords=coordinates_tick_marks,
        )

<<<<<<< HEAD
        # iterate through the tiles and set the data.
        self._tiles_aligned = True
        starting_coords = self._image_partition.tiles()[0].coordinates
        for tile in self._image_partition.tiles():
            h = tile.indices[Indices.ROUND]
            c = tile.indices[Indices.CH]
            zlayer = tile.indices.get(Indices.Z, 0)
            data = tile.numpy_array

            if max_size != data.dtype.itemsize:
                warnings.warn(
                    f"Tile "
                    f"(R: {tile.indices[Indices.ROUND]} C: {tile.indices[Indices.CH]} "
                    f"Z: {tile.indices[Indices.Z]}) has "
                    f"dtype {data.dtype}.  One or more tiles is of a larger dtype "
                    f"{self._data.dtype}.",
                    DataFormatWarning)

            data = img_as_float32(data)
            self.set_slice(indices={Indices.ROUND: h, Indices.CH: c, Indices.Z: zlayer}, data=data)
=======
        all_indices = list(self._iter_indices({Indices.ROUND, Indices.CH, Indices.Z}))
        for indices in tqdm(all_indices):
            tile = tile_data.get_tile(
                r=indices[Indices.ROUND], ch=indices[Indices.CH], z=indices[Indices.Z])

            data = img_as_float32(tile.numpy_array)
            self.set_slice(indices=indices, data=data)
>>>>>>> 122a8aea
            coordinate_selector = {
                index.value: index_value
                for index, index_value in indices.items()
            }
            if starting_coords != tile.coordinates:
                self._tiles_aligned = False
            coordinates_values = [
                tile.coordinates[Coordinates.X][0], tile.coordinates[Coordinates.X][1],
                tile.coordinates[Coordinates.Y][0], tile.coordinates[Coordinates.Y][1],
            ]
            if Coordinates.Z in tile.coordinates:
                coordinates_values.extend([
                    tile.coordinates[Coordinates.Z][0], tile.coordinates[Coordinates.Z][1],
                ])
            else:
                coordinates_values.extend([np.nan, np.nan])

            self._coordinates.loc[coordinate_selector] = np.array(coordinates_values)

    @staticmethod
    def _validate_data_dtype_and_range(data: Union[np.ndarray, xr.DataArray]) -> None:
        """verify that data is of dtype float32 and in range [0, 1]"""
        if data.dtype != np.float32:
            raise TypeError(
                f"ImageStack data must be of type float32, not {data.dtype}. Please convert data "
                f"using skimage.img_as_float32 prior to calling set_slice."
            )
        if np.min(data) < 0 or np.max(data) > 1:
            raise ValueError(
                f"ImageStack data must be of type float32 and in the range [0, 1]. Please convert "
                f"data using skimage.img_as_float32 prior to calling set_slice."
            )

    def __repr__(self):
        shape = ', '.join(f'{k}: {v}' for k, v in self._data.sizes.items())
        return f"<starfish.ImageStack ({shape})>"

    @classmethod
    def from_tileset(cls, tileset: TileSet) -> "ImageStack":
        """
        Parse a :py:class:`slicedimage.TileSet` into an ImageStack.

        Parameters
        ----------
        tileset : TileSet
            The tileset to parse.

        Returns
        -------
        ImageStack :
            An ImageStack representing encapsulating the data from the TileSet.
        """
        parsed = parse_tileset(tileset)
        return cls(*parsed)

    @classmethod
    def from_url(cls, url: str, baseurl: Optional[str]):
        """
        Constructs an ImageStack object from a URL and a base URL.

        The following examples will all load from the same location:
          1. url: https://www.example.com/images/hybridization.json  baseurl: None
          2. url: https://www.example.com/images/hybridization.json  baseurl: I_am_ignored
          3. url: hybridization.json  baseurl: https://www.example.com/images
          4. url: images/hybridization.json  baseurl: https://www.example.com

        Parameters
        ----------
        url : str
            Either an absolute URL or a relative URL referring to the image to be read.
        baseurl : Optional[str]
            If url is a relative URL, then this must be provided.  If url is an absolute URL, then
            this parameter is ignored.
        """
        config = StarfishConfig()
        tileset = Reader.parse_doc(url, baseurl, backend_config=config.slicedimage)

        return cls.from_tileset(tileset)

    @classmethod
    def from_path_or_url(cls, url_or_path: str) -> "ImageStack":
        """
        Constructs an ImageStack object from an absolute URL or a filesystem path.

        The following examples will all load from the same location:
          1. url_or_path: file:///Users/starfish-user/images/hybridization.json
          2. url_or_path: /Users/starfish-user/images/hybridization.json

        Parameters
        ----------
        url_or_path : str
            Either an absolute URL or a filesystem path to an imagestack.
        """
        config = StarfishConfig()
        _, relativeurl, baseurl = resolve_path_or_url(url_or_path,
                                                      backend_config=config.slicedimage)
        return cls.from_url(relativeurl, baseurl)

    @classmethod
    def from_numpy_array(cls, array: np.ndarray) -> "ImageStack":
        """Create an ImageStack from a 5d numpy array with shape (n_round, n_ch, n_z, y, x)

        Parameters
        ----------
        array : np.ndarray
            5-d tensor of shape (n_round, n_ch, n_z, y, x)

        Returns
        -------
        ImageStack :
            array data stored as an ImageStack

        """
        if len(array.shape) != 5:
            raise ValueError('a 5-d tensor with shape (n_round, n_ch, n_z, y, x) must be provided.')
        try:
            cls._validate_data_dtype_and_range(array)
        except TypeError:
            warnings.warn(f"ImageStack detected as {array.dtype}. Converting to float32...")
            array = img_as_float32(array)

        n_round, n_ch, n_z, height, width = array.shape
        empty = cls.synthetic_stack(
            num_round=n_round, num_ch=n_ch, num_z=n_z, tile_height=height, tile_width=width)

        for h in np.arange(n_round):
            for c in np.arange(n_ch):
                for z in np.arange(n_z):
                    view = array[h, c, z]
                    empty.set_slice({Indices.ROUND: h, Indices.CH: c, Indices.Z: z}, view)

        return empty

    @property
    def xarray(self) -> xr.DataArray:
        """Retrieves the image data as an xarray.DataArray"""
        return self._data.data

    def sel(self, indexers: Mapping[Indices, Union[int]]):
        """Given a dictionary mapping the index name to either a value or a slice range, return an
        Imagestack with each dimension indexed accordingly

        Parameters
        ----------
        indexers : Dict[Indices, (int/tuple)]
            A dictionary of dim:index where index is the value or range to index the dimension

        Examples
        --------

        Create an Imagestack using the ``synthetic_stack`` method
            >>> from starfish import ImageStack
            >>> from starfish.types import Indices
            >>> stack = ImageStack.synthetic_stack(5, 5, 15, 200, 200)
            >>> stack
            <starfish.ImageStack (r: 5, c: 5, z: 15, y: 200, x: 200)>
            >>> stack.sel({Indices.ROUND: (1, None), Indices.CH: 0, Indices.Z: 0})
            <starfish.ImageStack (r: 4, c: 1, z: 1, y: 200, x: 200)>
            >>> stack.sel({Indices.ROUND: 0, Indices.CH: 0, Indices.Z: 1,
            ...Indices.Y: 100, Indices.X: (None, 100)})
            <starfish.ImageStack (r: 1, c: 1, z: 1, y: 1, x: 100)>
            and the imagestack's physical coordinates
            xarray also indexed and recalculated according to the x,y slicing.

        Returns
        -------
        ImageStack :
            a new image stack indexed by given value or range.
        """

        # convert indexers to Dict[str, (int/slice)] format
        formatted_indexers = indexing_utils.convert_to_indexers_dict(indexers)
        indexed_data = indexing_utils.index_keep_dimensions(self.xarray, formatted_indexers)
        stack = self.from_numpy_array(indexed_data.data)
        # set coords on new stack
        stack._coordinates = physical_coordinate_calculator.calc_new_physical_coords_array(
            self._coordinates, self.shape, formatted_indexers)
        return stack

    def get_slice(
            self,
            indices: Mapping[Indices, Union[int, slice]]
    ) -> Tuple[np.ndarray, Sequence[Indices]]:
        """
        Given a dictionary mapping the index name to either a value or a slice range, return a
        numpy array representing the slice, and a list of the remaining axes beyond the normal x-y
        tile.

        Examples
        --------
        ImageStack axes: H, C, and Z with shape 3, 4, 5, respectively.
        ImageStack Implicit axes: X, Y with shape 10, 20, respectively.
        Called to slice with indices {Z: 5}.
        Result: a 4-dimensional numpy array with shape (3, 4, 20, 10) and the remaining axes [H, C].

        Original axes: H, C, and Z.
        Implicit axes: X, Y.
        Called to slice with indices {Z: 5, C: slice(2, 4)}.
        Result: a 4-dimensional numpy array with shape (3, 2, 20, 10) and the remaining axes [H, C].

        """
        slice_list, axes = self._build_slice_list(indices)
        result = self._data.values[slice_list]

        if result.dtype != np.float32:
            warnings.warn(
                f"Non-float32 dtype: {result.dtype} detected. Data has likely been set using "
                f"private attributes of ImageStack. ImageStack only supports float data in the "
                f"range [0, 1]. Many algorithms will not function properly if provided other "
                f"DataTypes. See: http://scikit-image.org/docs/dev/user_guide/data_types.html")

        return result, axes

    def set_slice(
            self,
            indices: Mapping[Indices, Union[int, slice]],
            data: np.ndarray,
            axes: Sequence[Indices]=None):
        """
        Given a dictionary mapping the index name to either a value or a slice range and a source
        numpy array, set the slice of the array of this ImageStack to the values in the source
        numpy array. If the optional parameter axes is provided, that represents the axes of the
        numpy array beyond the x-y tile.

        Examples
        --------
        ImageStack axes: H, C, and Z with shape 3, 4, 5, respectively.
        ImageStack Implicit axes: X, Y with shape 10, 20, respectively.
        Called to set a slice with indices {Z: 5}.
        Data: a 4-dimensional numpy array with shape (3, 4, 10, 20)
        Result: Replace the data for Z=5.

        ImageStack axes: H, C, and Z. (shape 3, 4, 5)
        ImageStack Implicit axes: X, Y. (shape 10, 20)
        Called to set a slice with indices {Z: 5, C: slice(2, 4)}.
        Data: a 4-dimensional numpy array with shape (3, 2, 10, 20)
        Result: Replace the data for Z=5, C=2-3.
        """

        self._validate_data_dtype_and_range(data)

        slice_list, expected_axes = self._build_slice_list(indices)

        if axes is not None:
            if len(axes) != len(data.shape) - 2:
                raise ValueError(
                    "data shape ({}) should be the axes ({}) and (x,y).".format(data.shape, axes))
            move_src = list()
            move_dst = list()
            for src_idx, axis in enumerate(axes):
                try:
                    dst_idx = expected_axes.index(axis)
                except ValueError:
                    raise ValueError(
                        "Unexpected axis {}.  Expecting only {}.".format(axis, expected_axes))
                if src_idx != dst_idx:
                    move_src.append(src_idx)
                    move_dst.append(dst_idx)

            if len(move_src) != 0:
                data = data.view()
                np.moveaxis(data, move_src, move_dst)

        if self._data[slice_list].shape != data.shape:
            raise ValueError("source shape {} mismatches destination shape {}".format(
                data.shape, self._data[slice_list].shape))

        self._data.values[slice_list] = data

    def show_stack_napari(self, indices: Mapping[Indices, Union[int, slice]]):
        """Displays the image stack using Napari (https://github.com/Napari)

        Parameters
        ----------
        indices : Mapping[Indices, Union[int, slice]],
            Indices to select a volume to visualize. Passed to `Image.get_slice()`.
            See `Image.get_slice()` for examples.

        Notes
        -----
        To use in a Jupyter notebook, use the %gui qt5 magic.
        Axes currently cannot be labeled. Until such a time that they can, this function will
        order them by Round, Channel, and Z.

        """
        try:
            import napari_gui
        except ImportError:
            warnings.warn("Cannot find the napari library. "
                          "Install it by running \"pip install napari\"")
            return
        # TODO ambrosejcarr: this should use updated imagestack slicing routines when they are added
        # and indices should be optional to enable full stack viewing.
        # Switch axes such that it is indexed [x, y, round, channel, z]
        slices, axes = self.get_slice(indices)
        reordered_array = np.moveaxis(slices, [-2, -1], [0, 1])

        napari_gui.imshow(reordered_array, multichannel=False)

    def show_stack(
            self, indices: Mapping[Indices, Union[int, slice]],
            color_map: str= 'gray', figure_size: Tuple[int, int]=(10, 10),
            rescale: bool=False, p_min: Optional[float]=None, p_max: Optional[float]=None, **kwargs
    ):
        """Create an interactive visualization of an image stack

        Produces a slider that flips through the selected volume tile-by-tile. Supports manual
        adjustment of dynamic range.

        Parameters
        ----------
        indices : Mapping[Indices, Union[int, slice]],
            Indices to select a volume to visualize. Passed to `Image.get_slice()`.
            See `Image.get_slice()` for examples.
        color_map : str (default = 'gray')
            string id of a matplotlib colormap
        figure_size : Tuple[int, int] (default = (10, 10))
            size of the figure in inches
        rescale : bool (default = False)
            if True, rescale the data to exclude high and low-value outliers
            (see skimage.exposure.rescale_intensity).
        p_min: float
            clip values below this intensity percentile. If provided, overrides rescale, above.
            (default = None)
        p_max: float
            clip values above this intensity percentile. If provided, overrides rescale, above.
            (default = None)

        Raises
        ------
        ValueError :
            User must select one of rescale or p_min/p_max to adjust the image dynamic range.
            If both are selected, a ValueError is raised.

        Notes
        -----
        For this widget to function interactively in the notebook, after ipywidgets has been
        installed, the user must register the widget with jupyter by typing the following command
        into the terminal: jupyter nbextension enable --py widgetsnbextension

        """

        # infer if %matplotlib inline or notebook
        mpl_is_notebook = 'nbAgg' in get_matplotlib_backend()

        if not indices:
            raise ValueError('indices may not be an empty dict or None')

        # get linearized scaled and clipped tiles, along with title names, for plotting
        linear_view, labels, n_tiles = self._get_scaled_clipped_linear_view(indices,
                                                                            rescale,
                                                                            p_min,
                                                                            p_max
                                                                            )

        if mpl_is_notebook:
            self._show_matplotlib_notebook(
                linear_view,
                labels,
                n_tiles,
                figure_size,
                color_map
            )
        else:
            return self._show_matplotlib_inline(
                linear_view,
                labels,
                n_tiles,
                figure_size,
                color_map
            )

    def _get_scaled_clipped_linear_view(self, indices, rescale, p_min, p_max):

        # get the requested chunk, linearize the remaining data into a sequence of tiles
        data, remaining_inds = self.get_slice(indices)

        # identify the dimensionality of data with all dimensions other than x, y linearized
        if len(data.shape) >= 3:
            n_tiles = np.product(data.shape[:-2])
        else:
            raise ValueError(
                f'a stack with dimensionality >= 3 is required, the provided indexer produced a '
                f'stack with shape {data.shape}')

        # linearize the array
        linear_view: np.ndarray = data.reshape((n_tiles,) + data.shape[-2:])

        # set the labels for the linearized tiles
        labels: List[List[str]] = []
        for index, size in zip(remaining_inds, data.shape[:-2]):
            labels.append([f'{index}{n}' for n in range(size)])

        # mypy thinks this has an incompatible type "Iterator[Tuple[Any, ...]]";
        # it expects "Iterable[List[str]]"
        labels = list(product(*labels))  # type: ignore

        n_tiles = linear_view.shape[0]

        if rescale and any((p_min, p_max)):
            raise ValueError('select one of rescale and p_min/p_max to rescale image, not both.')

        elif rescale:
            print("Rescaling ...")
            vmin, vmax = scoreatpercentile(data, (0.5, 99.5))
            linear_view = exposure.rescale_intensity(
                linear_view,
                in_range=(vmin, vmax),
                out_range=np.float32
            ).astype(np.float32)

        elif p_min or p_max:
            print("Clipping ...")
            a_min, a_max = scoreatpercentile(
                linear_view,
                (p_min if p_min else 0, p_max if p_max else 100)
            )
            linear_view = np.clip(linear_view, a_min=a_min, a_max=a_max)

        return linear_view, labels, n_tiles

    @staticmethod
    def _show_matplotlib_notebook(
            linear_view, labels, n_tiles, figure_size, color_map
    ):
        from ipywidgets import interact, fixed

        fig, ax = plt.subplots(figsize=figure_size)
        im = ax.imshow(linear_view[0], cmap=color_map)
        ax.set_xticks([])
        ax.set_yticks([])

        def show_plane(ax, plane, plane_index, cmap="gray", title=None):
            # Update the image in the current plane
            im.set_data(plane)
            if title:
                ax.set_title(title)

        def display_slice(plane_index, ax):
            title_str = " ".join(str(lab).upper() for lab in labels[plane_index])
            show_plane(ax, linear_view[plane_index], plane_index, title=title_str, cmap=color_map)

        interact(display_slice, ax=fixed(ax), plane_index=(0, n_tiles - 1))

    @staticmethod
    def _show_matplotlib_inline(
            linear_view, labels, n_tiles, figure_size, color_map
    ):
        from ipywidgets import interact

        def show_plane(ax, plane, plane_index, cmap="gray", title=None):
            ax.imshow(plane, cmap=cmap)

            if title:
                ax.set_title(title, fontsize=16)
            ax.set_xticks([])
            ax.set_yticks([])

        @interact(plane_index=(0, n_tiles - 1))
        def display_slice(plane_index=0):
            fig, ax = plt.subplots(figsize=figure_size)
            title_str = " ".join(str(lab).upper() for lab in labels[plane_index])
            show_plane(ax, linear_view[plane_index], plane_index, title=title_str, cmap=color_map)
            plt.show()

        return display_slice

    @staticmethod
    def _build_slice_list(
            indices: Mapping[Indices, Union[int, slice]]
    ) -> Tuple[Tuple[Union[int, slice], ...], Sequence[Indices]]:
        slice_list: MutableSequence[Union[int, slice]] = [
            slice(None, None, None)
            for _ in range(N_AXES)
        ]
        axes = []
        removed_axes = set()
        for name, value in indices.items():
            idx = AXES_DATA[name].order
            if not isinstance(value, slice):
                removed_axes.add(name)
            slice_list[idx] = value

        for dimension_value, dimension_name in sorted([
            (dimension_value.order, dimension_name)
            for dimension_name, dimension_value in AXES_DATA.items()
        ]):
            if dimension_name not in removed_axes:
                axes.append(dimension_name)

        return tuple(slice_list), axes

    def _iter_indices(self, indices: Set[Indices]=None) -> Iterator[Mapping[Indices, int]]:
        """Iterate over provided indices

        Parameters
        ----------
        indices : Set[Indices]
            The set of Indices to be iterated over (default={Indices.ROUND, Indices.CH}).

        Yields
        ------
        Dict[str, int]
            Mapping of dimension name to index

        """
        if indices is None:
            indices = {Indices.ROUND, Indices.CH}
        ordered_indices = list(indices)
        ranges = [np.arange(self.shape[ind]) for ind in ordered_indices]
        for items in product(*ranges):
            a = zip(ordered_indices, items)
            yield {ind: val for (ind, val) in a}

    def apply(
            self,
            func: Callable,
            group_by: Set[Indices]=None,
            in_place=False,
            verbose: bool=False,
            n_processes: Optional[int]=None,
            **kwargs
    ) -> "ImageStack":
        """Split the image along a set of axes and apply a function across all the components.  This
        function should yield data of the same dimensionality as the input components.  These
        resulting components are then constituted into an ImageStack and returned.

        Parameters
        ----------
        func : Callable
            Function to apply. must expect a first argument which is a numpy array (see group_by)
            but may return any object type.
        group_by : Set[Indices]
            Axes to split the data along.  For instance, splitting a 2D array (axes: X, Y; size:
            3, 4) by X results in 3 arrays of size 4.  (default {Indices.ROUND, Indices.CH,
            Indices.Z})
        in_place : bool
            (default True) If True, function is executed in place. If n_proc is not 1, the tile or
            volume will be copied once during execution. If false, a new ImageStack object will be
            produced.
        verbose : bool
            If True, report on the percentage completed (default = False) during processing
        n_processes : Optional[int]
            The number of processes to use for apply. If None, uses the output of os.cpu_count()
            (default = None).
        kwargs : dict
            Additional arguments to pass to func

        Returns
        -------
        ImageStack :
            If inplace is False, return a new ImageStack, otherwise return a reference to the
            original stack with data modified by application of func
        """
        if group_by is None:
            group_by = {Indices.ROUND, Indices.CH, Indices.Z}

        if not in_place:
            image_stack = deepcopy(self)
            return image_stack.apply(
                func,
                group_by=group_by, in_place=True, verbose=verbose, n_processes=n_processes, **kwargs
            )
        bound_func = partial(ImageStack._in_place_apply, func)

        self.transform(
            bound_func,
            group_by=group_by,
            verbose=verbose,
            n_processes=n_processes,
            **kwargs)

        return self

    @staticmethod
    def _in_place_apply(apply_func: Callable[..., np.ndarray], data: np.ndarray, **kwargs) -> None:
        result = apply_func(data, **kwargs)
        data[:] = result

    def transform(
            self,
            func: Callable,
            group_by: Set[Indices]=None,
            verbose=False,
            n_processes: Optional[int]=None,
            **kwargs
    ) -> List[Any]:
        """Split the image along a set of axes, and apply a function across all the components.

        Parameters
        ----------
        func : Callable
            Function to apply. must expect a first argument which is a numpy array (see group_by)
            but may return any object type.
        group_by : Set[Indices]
            Axes to split the data along.  For instance, splitting a 2D array (axes: X, Y; size:
            3, 4) by X results in 3 arrays of size 4.  (default {Indices.ROUND, Indices.CH,
            Indices.Z})
        verbose : bool
            If True, report on the percentage completed (default = False) during processing
        n_processes : Optional[int]
            The number of processes to use for apply. If None, uses the output of os.cpu_count()
            (default = None).
        kwargs : dict
            Additional arguments to pass to func being applied

        Returns
        -------
        List[Any] :
            The results of applying func to stored image data
        """
        if group_by is None:
            group_by = {Indices.X, Indices.Y}

        indices = list(self._iter_indices(group_by))
        slice_lists = [self._build_slice_list(index)[0]
                       for index in indices]

        indices_and_slice_list = zip(indices, slice_lists)
        if verbose and StarfishConfig().verbose:
            indices_and_slice_list = tqdm(indices_and_slice_list)

        if n_processes == 1:
            sp_applyfunc: Callable = partial(
                self._singleprocessing_workflow,
                partial(func, **kwargs),
                self._data.data.values,
            )

            sp_results = []
            for selector, slice_list in indices_and_slice_list:
                result = sp_applyfunc((selector, slice_list))
                sp_results.append((result, selector))
            return sp_results
        else:
            mp_applyfunc: Callable = partial(
                self._multiprocessing_workflow, partial(func, **kwargs))

            with multiprocessing.Pool(
                    n_processes,
                    initializer=SharedMemory.initializer,
                    initargs=((self._data._backing_mp_array,
                               self._data._data.shape,
                               self._data._data.dtype),)) as pool:
                mp_results = pool.imap(mp_applyfunc, indices_and_slice_list)
                return list(zip(mp_results, indices))

    @staticmethod
    def _singleprocessing_workflow(
            worker_callable: Callable[[np.ndarray], Any],
            numpy_array: np.ndarray,
            indices_and_slice_list: Tuple[Mapping[Indices, int],
                                          Tuple[Union[int, slice], ...]],
    ):
        sliced = numpy_array[indices_and_slice_list[1]]

        return worker_callable(sliced)

    @staticmethod
    def _multiprocessing_workflow(
            worker_callable: Callable[[np.ndarray], Any],
            indices_and_slice_list: Tuple[Mapping[Indices, int],
                                          Tuple[Union[int, slice], ...]],
    ):
        backing_mp_array, shape, dtype = SharedMemory.get_payload()
        unshaped_numpy_array = np.frombuffer(backing_mp_array.get_obj(), dtype=dtype)
        numpy_array = unshaped_numpy_array.reshape(shape)

        sliced = numpy_array[indices_and_slice_list[1]]

        return worker_callable(sliced)

    @property
    def tile_metadata(self) -> pd.DataFrame:
        """return a table containing Tile metadata

        Returns
        -------
        pd.DataFrame :
            dataframe containing per-tile metadata information for each image. Guaranteed to
            include information on channel, imaging round, z_layer, and barcode index. Also
            contains any information stored in the extras field for each tile in hybridization.json

        """

        data: collections.defaultdict = collections.defaultdict(list)
        keys = self._tile_data.keys()
        index_keys = set(
            key.value
            for key in AXES_DATA.keys()
        )
        extras_keys = set(
            key
            for tilekey in keys
            for key in self._tile_data[tilekey].keys())
        duplicate_keys = index_keys.intersection(extras_keys)
        if len(duplicate_keys) > 0:
            duplicate_keys_str = ", ".join([str(key) for key in duplicate_keys])
            raise ValueError(
                f"keys ({duplicate_keys_str}) was found in both the Tile specification and extras "
                f"field. Tile specification keys may not be duplicated in the extras field.")

        for indices in self._iter_indices({Indices.ROUND, Indices.CH, Indices.Z}):
            tilekey = TileKey(
                round=indices[Indices.ROUND],
                ch=indices[Indices.CH],
                z=indices[Indices.Z])
            extras = self._tile_data[tilekey]

            for index, index_value in indices.items():
                data[index.value].append(index_value)

            for k in extras_keys:
                data[k].append(extras.get(k, None))

            if 'barcode_index' not in extras:
                barcode_index = ((((indices[Indices.Z]
                                    * self.num_rounds) + indices[Indices.ROUND])
                                  * self.num_chs) + indices[Indices.CH])

                data['barcode_index'].append(barcode_index)

        return pd.DataFrame(data)

    @property
    def tiles_aligned(self) -> bool:
        """
        Returns True if all the tiles in this ImageStack have the same physical coordinates
        and False if not.
        """
        return self._tiles_aligned

    @property
    def raw_shape(self) -> Tuple[int, int, int, int, int]:
        """
        Returns the shape of the 5-d image tensor stored as self.image

        Returns
        -------
        Tuple[int, int, int, int, int] :
            The size of the image tensor
        """
        return self._data.shape

    @property
    def shape(self) -> collections.OrderedDict:
        """
        Returns the shape of the space that this image inhabits.  It does not include the
        dimensions of the image itself.  For instance, if this is an X-Y image in a C-H-Y-X space,
        then the shape would include the dimensions C and H.

        Returns
        -------
        An ordered mapping between index names to the size of the index.
        """
        # TODO: (ttung) Note that the return type should be ..OrderedDict[Any, str], but python3.6
        # has a bug where this # breaks horribly.  Can't find a bug id to link to, but see
        # https://stackoverflow.com/questions/41207128/how-do-i-specify-ordereddict-k-v-types-for-\
        # mypy-type-annotation
        result: collections.OrderedDict[Any, str] = collections.OrderedDict()
        for name, data in AXES_DATA.items():
            result[name] = self._data.shape[data.order]
        result['y'] = self._data.shape[-2]
        result['x'] = self._data.shape[-1]

        return result

    @property
    def coordinates(self):
        """
        Returns an xarray where the row labels are the indices (R, C, Z) and the column labels are
        the min and max for each type of coordinate (X, Y, Z).
        """
        return self._coordinates

    def tile_coordinates(
            self,
            indices: Mapping[Indices, int],
            physical_axis: Coordinates) -> Tuple[float, float]:
        """Given a set of indices that uniquely identify a tile and a physical axis, return the min
        and the max coordinates for that tile along that axis.

        Examples
        --------
        stack.coordinates({Indices.ROUND: 4, Indices.CH: 3, Indices.Z: 2}, Coordinates.X)
            Retrieves the xmin, xmax for the tile identified by round=4, ch=3, z=2
        """

        return physical_coordinate_calculator.get_coordinates(
            coords_array=self._coordinates,
            indices=indices,
            physical_axis=physical_axis)

    @property
    def num_rounds(self):
        return self._axes_sizes[Indices.ROUND]

    @property
    def num_chs(self):
        return self._axes_sizes[Indices.CH]

    @property
    def num_zlayers(self):
        return self._axes_sizes[Indices.Z]

    @property
    def tile_shape(self):
        return self._tile_shape

    def to_multipage_tiff(self, filepath: str) -> None:
            """save the ImageStack as a FIJI-compatible multi-page TIFF file

            Parameters
            ----------
            filepath : str
                filepath for a tiff FILE. "TIFF" suffix will be added if the provided path does not
                end with .TIFF

            """
            if not filepath.upper().endswith(".TIFF"):
                filepath += ".TIFF"

            # RZCYX is the order expected by FIJI
            data = self.xarray.transpose(
                Indices.ROUND.value,
                Indices.Z.value,
                Indices.CH.value,
                Indices.Y.value,
                Indices.X.value)

            # Any float32 image with low dynamic range will provoke a warning that the image is
            # low contrast because the data must be converted to uint16 for compatibility with FIJI.
            with warnings.catch_warnings():
                warnings.simplefilter("ignore", UserWarning)
                skimage.io.imsave(filepath, data.values, imagej=True)

    def export(self,
               filepath: str,
               tile_opener=None,
               tile_format: ImageFormat=ImageFormat.NUMPY) -> None:
        """write the image tensor to disk in spaceTx format

        Parameters
        ----------
        filepath : str
            Path + prefix for the images and primary_images.json written by this function
        tile_opener : TODO ttung: doc me.
        tile_format : ImageFormat
            Format in which each 2D plane should be written.

        """
        tileset = TileSet(
            dimensions={
                Indices.ROUND,
                Indices.CH,
                Indices.Z,
                Indices.Y,
                Indices.X,
            },
            shape={
                Indices.ROUND: self.num_rounds,
                Indices.CH: self.num_chs,
                Indices.Z: self.num_zlayers,
            },
            default_tile_shape=self._tile_shape,
            extras=self._tile_data.extras,
        )
        for round_ in range(self.num_rounds):
            for ch in range(self.num_chs):
                for zlayer in range(self.num_zlayers):
                    tilekey = TileKey(round=round_, ch=ch, z=zlayer)
                    extras: dict = self._tile_data[tilekey]

                    tile_indices = {
                        Indices.ROUND: round_,
                        Indices.CH: ch,
                        Indices.Z: zlayer,
                    }

                    coordinates: MutableMapping[Coordinates, Tuple[Number, Number]] = dict()
                    x_coordinates = self.tile_coordinates(tile_indices, Coordinates.X)
                    y_coordinates = self.tile_coordinates(tile_indices, Coordinates.Y)
                    z_coordinates = self.tile_coordinates(tile_indices, Coordinates.Z)

                    coordinates[Coordinates.X] = x_coordinates
                    coordinates[Coordinates.Y] = y_coordinates
                    if z_coordinates[0] != np.nan and z_coordinates[1] != np.nan:
                        coordinates[Coordinates.Z] = z_coordinates

                    tile = Tile(
                        coordinates=coordinates,
                        indices=tile_indices,
                        extras=extras,
                    )
                    tile.numpy_array, _ = self.get_slice(
                        indices={Indices.ROUND: round_, Indices.CH: ch, Indices.Z: zlayer}
                    )
                    tileset.add_tile(tile)

        if tile_opener is None:
            def tile_opener(tileset_path, tile, ext):
                tile_basename = os.path.splitext(tileset_path)[0]
                if Indices.Z in tile.indices:
                    zval = tile.indices[Indices.Z]
                    zstr = "-Z{}".format(zval)
                else:
                    zstr = ""
                return open(
                    "{}-H{}-C{}{}.{}".format(
                        tile_basename,
                        tile.indices[Indices.ROUND],
                        tile.indices[Indices.CH],
                        zstr,
                        ext,
                    ),
                    "wb")

        if not filepath.endswith('.json'):
            filepath += '.json'
        Writer.write_to_path(
            tileset,
            filepath,
            pretty=True,
            tile_opener=tile_opener,
            tile_format=tile_format)

    def max_proj(self, *dims: Indices) -> "ImageStack":
        """return a max projection over one or more axis of the image tensor

        Parameters
        ----------
        dims : Indices
            one or more axes to project over

        Returns
        -------
        np.ndarray :
            max projection

        """
        max_projection = self._data.max([dim.value for dim in dims])
        max_projection = max_projection.expand_dims(tuple(dim.value for dim in dims))
        max_projection = max_projection.transpose(*self.xarray.dims)
        max_proj_stack = self.from_numpy_array(max_projection.values)
        return max_proj_stack

    def _squeezed_numpy(self, *dims: Indices):
        """return this ImageStack's data as a squeezed numpy array"""
        return self.xarray.squeeze(tuple(dim.value for dim in dims)).values

    @classmethod
    def synthetic_stack(
            cls,
            num_round: int=4,
            num_ch: int=4,
            num_z: int=12,
            tile_height: int=50,
            tile_width: int=40,
            tile_fetcher: TileFetcher=None,
    ) -> "ImageStack":
        """generate a synthetic ImageStack

        Returns
        -------
        ImageStack :
            imagestack containing a tensor whose default shape is (2, 3, 4, 30, 20)
            and whose default values are all 1.

        """
        if tile_fetcher is None:
            tile_fetcher = tile_fetcher_factory(
                OnesTile,
                False,
                (tile_height, tile_width),
            )

        collection = build_image(
            1,
            num_round,
            num_ch,
            num_z,
            tile_fetcher,
        )
        tileset = list(collection.all_tilesets())[0][1]

        return cls.from_tileset(tileset)

    @classmethod
    def synthetic_spots(
            cls, intensities: IntensityTable, num_z: int, height: int, width: int,
            n_photons_background=1000, point_spread_function=(4, 2, 2),
            camera_detection_efficiency=0.25, background_electrons=1,
            graylevel: float=37000.0 / 2 ** 16, ad_conversion_bits=16,
    ) -> "ImageStack":
        """Generate a synthetic ImageStack from a set of Features stored in an IntensityTable

        Parameters
        ----------
        intensities : IntensityTable
            IntensityTable containing coordinates of fluorophores. Used to position and generate
            spots in the output ImageStack
        num_z : int
            Number of z-planes in the ImageStack
        height : int
            Height in pixels of the ImageStack
        width : int
            Width in pixels of the ImageStack
        n_photons_background : int
            Poisson rate for the number of background photons to add to each pixel of the image.
            Set this parameter to 0 to eliminate background.
            (default 1000)
        point_spread_function : Tuple[int]
            The width of the gaussian density wherein photons spread around their light source.
            Set to zero to eliminate this (default (4, 2, 2))
        camera_detection_efficiency : float
            The efficiency of the camera to detect light. Set to 1 to remove this filter (default
            0.25)
        background_electrons : int
            Poisson rate for the number of spurious electrons detected per pixel during image
            capture by the camera (default 1)
        graylevel : float
            The number of shades of gray displayable by the synthetic camera. Larger numbers will
            produce higher resolution images (default 37000 / 2 ** 16)
        ad_conversion_bits : int
            The number of bits used during analog to visual conversion (default 16)

        Returns
        -------
        ImageStack :
            synthetic spots

        """
        # check some params
        if not 0 < camera_detection_efficiency <= 1:
            raise ValueError(
                f'invalid camera_detection_efficiency value: {camera_detection_efficiency}. '
                f'Must be in the interval (0, 1].')

        def select_uint_dtype(array):
            """choose appropriate dtype based on values of an array"""
            max_val = np.max(array)
            for dtype in (np.uint8, np.uint16, np.uint32):
                if max_val <= np.iinfo(dtype).max:
                    return array.astype(dtype)
            raise ValueError('value exceeds dynamic range of largest skimage-supported type')

        # make sure requested dimensions are large enough to support intensity values
        indices = zip((Indices.Z.value, Indices.Y.value, Indices.X.value), (num_z, height, width))
        for index, requested_size in indices:
            required_size = intensities.coords[index].values.max() + 1
            if required_size > requested_size:
                raise ValueError(
                    f'locations of intensities contained in table exceed the size of requested '
                    f'dimension {index}. Required size {required_size} > {requested_size}.')

        # create an empty array of the correct size
        image = np.zeros(
            (
                intensities.sizes[Indices.ROUND.value],
                intensities.sizes[Indices.CH.value],
                num_z,
                height,
                width
            ), dtype=np.uint32
        )

        # starfish uses float images, but the logic here requires uint. We cast, and will cast back
        # at the end of the function
        intensities.values = img_as_uint(intensities)

        for ch, round_ in product(*(range(s) for s in intensities.shape[1:])):
            spots = intensities[:, ch, round_]

            # numpy deprecated casting a specific way of casting floats that is triggered in xarray
            with warnings.catch_warnings():
                warnings.simplefilter('ignore', FutureWarning)
                values = spots.where(spots, drop=True)

            image[round_, ch, values.z, values.y, values.x] = values

        intensities.values = img_as_float32(intensities)

        # add imaging noise
        image += np.random.poisson(n_photons_background, size=image.shape).astype(np.uint32)

        # blur image over coordinates, but not over round_/channels (dim 0, 1)
        sigma = (0, 0) + point_spread_function
        image = gaussian_filter(image, sigma=sigma, mode='nearest')

        image = image * camera_detection_efficiency

        image += np.random.normal(scale=background_electrons, size=image.shape)

        # mimic analog to digital conversion
        image = (image / graylevel).astype(int).clip(0, 2 ** ad_conversion_bits)

        # clip in case we've picked up some negative values
        image = np.clip(image, 0, a_max=None)

        # set the smallest int datatype that supports the data's intensity range
        image = select_uint_dtype(image)

        # convert to float for ImageStack
        with warnings.catch_warnings():
            # possible precision loss when casting from uint to float is acceptable
            warnings.simplefilter('ignore', UserWarning)
            image = img_as_float32(image)

        return cls.from_numpy_array(image)<|MERGE_RESOLUTION|>--- conflicted
+++ resolved
@@ -179,46 +179,30 @@
             coords=coordinates_tick_marks,
         )
 
-<<<<<<< HEAD
-        # iterate through the tiles and set the data.
         self._tiles_aligned = True
-        starting_coords = self._image_partition.tiles()[0].coordinates
-        for tile in self._image_partition.tiles():
-            h = tile.indices[Indices.ROUND]
-            c = tile.indices[Indices.CH]
-            zlayer = tile.indices.get(Indices.Z, 0)
-            data = tile.numpy_array
-
-            if max_size != data.dtype.itemsize:
-                warnings.warn(
-                    f"Tile "
-                    f"(R: {tile.indices[Indices.ROUND]} C: {tile.indices[Indices.CH]} "
-                    f"Z: {tile.indices[Indices.Z]}) has "
-                    f"dtype {data.dtype}.  One or more tiles is of a larger dtype "
-                    f"{self._data.dtype}.",
-                    DataFormatWarning)
-
-            data = img_as_float32(data)
-            self.set_slice(indices={Indices.ROUND: h, Indices.CH: c, Indices.Z: zlayer}, data=data)
-=======
         all_indices = list(self._iter_indices({Indices.ROUND, Indices.CH, Indices.Z}))
+        first_indices = all_indices[0]
+        tile = tile_data.get_tile(first_indices[Indices.ROUND], ch=first_indices[Indices.CH], z=first_indices[Indices.Z])
+        starting_coords = [
+                tile.coordinates[Coordinates.X][0], tile.coordinates[Coordinates.X][1],
+                tile.coordinates[Coordinates.Y][0], tile.coordinates[Coordinates.Y][1],
+            ]
         for indices in tqdm(all_indices):
             tile = tile_data.get_tile(
                 r=indices[Indices.ROUND], ch=indices[Indices.CH], z=indices[Indices.Z])
 
             data = img_as_float32(tile.numpy_array)
             self.set_slice(indices=indices, data=data)
->>>>>>> 122a8aea
             coordinate_selector = {
                 index.value: index_value
                 for index, index_value in indices.items()
             }
-            if starting_coords != tile.coordinates:
-                self._tiles_aligned = False
             coordinates_values = [
                 tile.coordinates[Coordinates.X][0], tile.coordinates[Coordinates.X][1],
                 tile.coordinates[Coordinates.Y][0], tile.coordinates[Coordinates.Y][1],
             ]
+            if starting_coords != coordinates_values:
+                self._tiles_aligned = False
             if Coordinates.Z in tile.coordinates:
                 coordinates_values.extend([
                     tile.coordinates[Coordinates.Z][0], tile.coordinates[Coordinates.Z][1],
