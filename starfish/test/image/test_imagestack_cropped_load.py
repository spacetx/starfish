"""
These tests center around creating an ImageStack but selectively loading data from the original
TileSet.
"""
from typing import Mapping, Optional, Tuple, Union

import numpy as np
from skimage import img_as_float32
from slicedimage import ImageFormat

from starfish.experiment.builder import build_image, FetchedTile, tile_fetcher_factory
from starfish.imagestack.imagestack import ImageStack
from starfish.imagestack.parser.crop import CropParameters
from starfish.imagestack.physical_coordinate_calculator import (
    get_physical_coordinates_of_z_plane,
    recalculate_physical_coordinate_range
)
from starfish.types import Axes, Coordinates, Number
from .imagestack_test_utils import verify_physical_coordinates, verify_stack_data

NUM_ROUND = 3
NUM_CH = 4
NUM_Z = 2

ROUND_LABELS = list(range(NUM_ROUND))
CH_LABELS = list(range(NUM_CH))
Z_LABELS = list(range(NUM_Z))
HEIGHT = 40
WIDTH = 60
<<<<<<< HEAD
X_COORDS = 0.01, 0.1
Y_COORDS = 0.001, 0.01
Z_COORDS = 0.0001, 0.001
=======
X_COORDS = 0.01, 0.01
Y_COORDS = 0.001, 0.001
>>>>>>> 170047fb


def data(round_: int, ch: int, z: int) -> np.ndarray:
    """Return the data for a given tile."""
    result = np.empty((HEIGHT, WIDTH), dtype=np.uint32)
    for row in range(HEIGHT):
        base_val = ((((((round_ * NUM_CH) + ch) * NUM_Z) + z) * HEIGHT) + row) * WIDTH

        result[row:] = np.linspace(base_val, base_val + WIDTH, WIDTH, False)
    return img_as_float32(result)


<<<<<<< HEAD
=======
def z_coordinates(z: int) -> Tuple[float, float]:
    """Return the expected physical z coordinate value for a given zplane index."""
    return z * 0.0001, (z + 1) * 0.0001


>>>>>>> 170047fb
class UniqueTiles(FetchedTile):
    """Tiles where the pixel values are unique per round/ch/z."""
    def __init__(self, fov: int, _round: int, ch: int, zplane: int) -> None:
        super().__init__()
        self._round = _round
        self._ch = ch
        self._zplane = zplane

    @property
    def shape(self) -> Tuple[int, ...]:
        return HEIGHT, WIDTH

    @property
    def coordinates(self) -> Mapping[Union[str, Coordinates], Union[Number, Tuple[Number, Number]]]:
        return {
            Coordinates.X: X_COORDS,
            Coordinates.Y: Y_COORDS,
<<<<<<< HEAD
            Coordinates.Z: Z_COORDS,
=======
            Coordinates.Z: z_coordinates(self._zplane),
>>>>>>> 170047fb
        }

    @property
    def format(self) -> ImageFormat:
        return ImageFormat.TIFF

    def tile_data(self) -> np.ndarray:
        return data(self._round, self._ch, self._zplane)


def setup_imagestack(crop_parameters: Optional[CropParameters]) -> ImageStack:
    """Build an imagestack with labeled indices (i.e., indices that do not start at 0 or are not
    sequential non-negative integers).
    """
    collection = build_image(
        range(1),
        ROUND_LABELS,
        CH_LABELS,
        Z_LABELS,
        tile_fetcher_factory(UniqueTiles, True),
    )
    tileset = list(collection.all_tilesets())[0][1]

    return ImageStack.from_tileset(tileset, crop_parameters)


def test_crop_rcz():
    """Build an imagestack that contains a crop in r/c/z.  Verify that the appropriate tiles are
    loaded.
    """
    rounds = [1]
    chs = [2, 3]

    crop_parameters = CropParameters(
        permitted_rounds=rounds,
        permitted_chs=chs,
    )
    stack = setup_imagestack(crop_parameters)

    assert stack.axis_labels(Axes.ROUND) == rounds
    assert stack.axis_labels(Axes.CH) == chs
    assert stack.axis_labels(Axes.ZPLANE) == Z_LABELS

    for round_ in stack.axis_labels(Axes.ROUND):
        for ch in stack.axis_labels(Axes.CH):
            for zplane in stack.axis_labels(Axes.ZPLANE):
                expected_data = data(round_, ch, zplane)

                verify_stack_data(
                    stack,
                    {Axes.ROUND: round_, Axes.CH: ch, Axes.ZPLANE: zplane},
                    expected_data,
                )

<<<<<<< HEAD
    expected_z_coordinates = get_physical_coordinates_of_z_plane(Z_COORDS)
    verify_physical_coordinates(
        stack,
        X_COORDS,
        Y_COORDS,
        expected_z_coordinates,
    )
=======
                verify_physical_coordinates(
                    stack,
                    {Axes.ROUND: round_, Axes.CH: ch, Axes.ZPLANE: zplane},
                    X_COORDS,
                    Y_COORDS,
                    z_coordinates(zplane),
                )
>>>>>>> 170047fb


def test_crop_xy():
    """Build an imagestack that contains a crop in x/y.  Verify that the data is sliced correctly.
    """
    X_SLICE = (10, 30)
    Y_SLICE = (15, 40)
    crop_parameters = CropParameters(
        x_slice=slice(*X_SLICE),
        y_slice=slice(*Y_SLICE),
    )
    stack = setup_imagestack(crop_parameters)

    assert stack.axis_labels(Axes.ROUND) == ROUND_LABELS
    assert stack.axis_labels(Axes.CH) == CH_LABELS
    assert stack.axis_labels(Axes.ZPLANE) == Z_LABELS

    assert stack.raw_shape[3] == Y_SLICE[1] - Y_SLICE[0]
    assert stack.raw_shape[4] == X_SLICE[1] - X_SLICE[0]

    for round_ in stack.axis_labels(Axes.ROUND):
        for ch in stack.axis_labels(Axes.CH):
            for zplane in stack.axis_labels(Axes.ZPLANE):
                expected_data = data(round_, ch, zplane)
                expected_data = expected_data[Y_SLICE[0]:Y_SLICE[1], X_SLICE[0]:X_SLICE[1]]

                verify_stack_data(
                    stack,
                    {Axes.ROUND: round_, Axes.CH: ch, Axes.ZPLANE: zplane},
                    expected_data,
                )

<<<<<<< HEAD
    # the coordinates should be rescaled.  verify that the coordinates on the ImageStack
    # are also rescaled.
    original_x_coordinates = X_COORDS
    expected_x_coordinates = recalculate_physical_coordinate_range(
        original_x_coordinates[0], original_x_coordinates[1],
        WIDTH,
        slice(*X_SLICE),
    )

    original_y_coordinates = Y_COORDS
    expected_y_coordinates = recalculate_physical_coordinate_range(
        original_y_coordinates[0], original_y_coordinates[1],
        HEIGHT,
        slice(*Y_SLICE),
    )
=======
                # the coordinates should be rescaled.  verify that the coordinates on the ImageStack
                # are also rescaled.
                original_x_coordinates = X_COORDS
                expected_x_coordinates = recalculate_physical_coordinate_range(
                    original_x_coordinates[0], original_x_coordinates[1],
                    WIDTH,
                    slice(*X_SLICE),
                )

                original_y_coordinates = Y_COORDS
                expected_y_coordinates = recalculate_physical_coordinate_range(
                    original_y_coordinates[0], original_y_coordinates[1],
                    HEIGHT,
                    slice(*Y_SLICE),
                )
>>>>>>> 170047fb

    expected_z_coordinates = get_physical_coordinates_of_z_plane(Z_COORDS)

    verify_physical_coordinates(
        stack,
        expected_x_coordinates,
        expected_y_coordinates,
        expected_z_coordinates,
    )<|MERGE_RESOLUTION|>--- conflicted
+++ resolved
@@ -27,15 +27,10 @@
 Z_LABELS = list(range(NUM_Z))
 HEIGHT = 40
 WIDTH = 60
-<<<<<<< HEAD
+
 X_COORDS = 0.01, 0.1
 Y_COORDS = 0.001, 0.01
 Z_COORDS = 0.0001, 0.001
-=======
-X_COORDS = 0.01, 0.01
-Y_COORDS = 0.001, 0.001
->>>>>>> 170047fb
-
 
 def data(round_: int, ch: int, z: int) -> np.ndarray:
     """Return the data for a given tile."""
@@ -46,15 +41,6 @@
         result[row:] = np.linspace(base_val, base_val + WIDTH, WIDTH, False)
     return img_as_float32(result)
 
-
-<<<<<<< HEAD
-=======
-def z_coordinates(z: int) -> Tuple[float, float]:
-    """Return the expected physical z coordinate value for a given zplane index."""
-    return z * 0.0001, (z + 1) * 0.0001
-
-
->>>>>>> 170047fb
 class UniqueTiles(FetchedTile):
     """Tiles where the pixel values are unique per round/ch/z."""
     def __init__(self, fov: int, _round: int, ch: int, zplane: int) -> None:
@@ -72,11 +58,7 @@
         return {
             Coordinates.X: X_COORDS,
             Coordinates.Y: Y_COORDS,
-<<<<<<< HEAD
             Coordinates.Z: Z_COORDS,
-=======
-            Coordinates.Z: z_coordinates(self._zplane),
->>>>>>> 170047fb
         }
 
     @property
@@ -130,8 +112,6 @@
                     {Axes.ROUND: round_, Axes.CH: ch, Axes.ZPLANE: zplane},
                     expected_data,
                 )
-
-<<<<<<< HEAD
     expected_z_coordinates = get_physical_coordinates_of_z_plane(Z_COORDS)
     verify_physical_coordinates(
         stack,
@@ -139,17 +119,8 @@
         Y_COORDS,
         expected_z_coordinates,
     )
-=======
-                verify_physical_coordinates(
-                    stack,
-                    {Axes.ROUND: round_, Axes.CH: ch, Axes.ZPLANE: zplane},
-                    X_COORDS,
-                    Y_COORDS,
-                    z_coordinates(zplane),
-                )
->>>>>>> 170047fb
 
-
+    
 def test_crop_xy():
     """Build an imagestack that contains a crop in x/y.  Verify that the data is sliced correctly.
     """
@@ -180,7 +151,6 @@
                     expected_data,
                 )
 
-<<<<<<< HEAD
     # the coordinates should be rescaled.  verify that the coordinates on the ImageStack
     # are also rescaled.
     original_x_coordinates = X_COORDS
@@ -196,23 +166,6 @@
         HEIGHT,
         slice(*Y_SLICE),
     )
-=======
-                # the coordinates should be rescaled.  verify that the coordinates on the ImageStack
-                # are also rescaled.
-                original_x_coordinates = X_COORDS
-                expected_x_coordinates = recalculate_physical_coordinate_range(
-                    original_x_coordinates[0], original_x_coordinates[1],
-                    WIDTH,
-                    slice(*X_SLICE),
-                )
-
-                original_y_coordinates = Y_COORDS
-                expected_y_coordinates = recalculate_physical_coordinate_range(
-                    original_y_coordinates[0], original_y_coordinates[1],
-                    HEIGHT,
-                    slice(*Y_SLICE),
-                )
->>>>>>> 170047fb
 
     expected_z_coordinates = get_physical_coordinates_of_z_plane(Z_COORDS)
 
