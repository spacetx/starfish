import json

<<<<<<< HEAD
=======
import click
from slicedimage import ImageFormat
>>>>>>> ed41637a

from starfish.types import Indices
from starfish.util import click
from . import AUX_IMAGE_NAMES, write_experiment_json


class StarfishIndex(click.ParamType):

    name = "starfish-index"

    def convert(self, spec_json, param, ctx):
        try:
            spec = json.loads(spec_json)
        except json.decoder.JSONDecodeError:
            self.fail(
                "Could not parse {} into a valid index specification.".format(spec_json))

        return {
            Indices.ROUND: spec.get(Indices.ROUND, 1),
            Indices.CH: spec.get(Indices.CH, 1),
            Indices.Z: spec.get(Indices.Z, 1),
        }

def dimensions_option(name, required):
    return click.option(
        "--{}-dimensions".format(name),
        type=StarfishIndex(), required=required,
        help="Dimensions for the {} images.  Should be a json dict, with {}, {}, "
             "and {} as the possible keys.  The value should be the shape along that "
             "dimension.  If a key is not present, the value is assumed to be 0."
             .format(
             name,
             Indices.ROUND.value,
             Indices.CH.value,
             Indices.Z.value))

decorators = [
    click.command(),
    click.argument("output_dir", type=click.Path(exists=True, file_okay=False, writable=True)),
    click.option("--fov-count", type=int, required=True, help="Number of FOVs in this experiment."),
    dimensions_option("hybridization", True),
]
for image_name in AUX_IMAGE_NAMES:
    decorators.append(dimensions_option(image_name, False))

def build(output_dir, fov_count, hybridization_dimensions, **kwargs):
    write_experiment_json(
        output_dir, fov_count, ImageFormat.TIFF,
        primary_image_dimensions=hybridization_dimensions,
        aux_name_to_dimensions=kwargs,
    )

for decorator in reversed(decorators):
    build = decorator(build)<|MERGE_RESOLUTION|>--- conflicted
+++ resolved
@@ -1,10 +1,6 @@
 import json
 
-<<<<<<< HEAD
-=======
-import click
 from slicedimage import ImageFormat
->>>>>>> ed41637a
 
 from starfish.types import Indices
 from starfish.util import click
