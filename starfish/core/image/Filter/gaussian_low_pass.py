from functools import partial
from typing import Callable, Optional, Tuple, Union

import xarray as xr
from skimage.filters import gaussian

from starfish.core.imagestack.imagestack import ImageStack
from starfish.core.types import Levels, Number
from ._base import FilterAlgorithm
from .util import (
    determine_axes_to_group_by,
    validate_and_broadcast_kernel_size,
)


class GaussianLowPass(FilterAlgorithm):
    """
    Multi-dimensional low-pass gaussian filter. This filter blurs image data, and can be
    useful to apply prior to pixel decoding or watershed segmentation to spread intensity across
    neighboring pixels, accounting for noise that the algorithms are sensitive to.

    This is a thin wrapper around :py:func:`skimage.filters.Gaussian`

    Parameters
    ----------
    sigma : Union[Number, Tuple[Number]]
        Standard deviation for Gaussian kernel.
    is_volume : bool
        If True, 3d (z, y, x) volumes will be filtered, otherwise, filter 2d tiles
        independently.
    level_method : :py:class:`~starfish.types.Levels`
        Controls the way that data are scaled to retain skimage dtype requirements that float data
        fall in [0, 1].  In all modes, data below 0 are set to 0.

        - Levels.CLIP (default): data above 1 are set to 1.
        - Levels.SCALE_SATURATED_BY_IMAGE: when any data in the entire ImageStack is greater
          than 1, the entire ImageStack is scaled by the maximum value in the ImageStack.
        - Levels.SCALE_SATURATED_BY_CHUNK: when any data in any slice is greater than 1, each
          slice is scaled by the maximum value found in that slice.  The slice shapes are
          determined by the ``group_by`` parameters.
        - Levels.SCALE_BY_IMAGE: scale the entire ImageStack by the maximum value in the
          ImageStack.
        - Levels.SCALE_BY_CHUNK: scale each slice by the maximum value found in that slice.  The
          slice shapes are determined by the ``group_by`` parameters.
    """

    def __init__(
            self,
            sigma: Union[Number, Tuple[Number]],
            is_volume: bool = False,
            level_method: Levels = Levels.CLIP
    ) -> None:

        self.sigma = validate_and_broadcast_kernel_size(sigma, is_volume)
        self.is_volume = is_volume
        self.level_method = level_method

    _DEFAULT_TESTING_PARAMETERS = {"sigma": 1}

    @staticmethod
    def _low_pass(
            image: xr.DataArray,
            sigma: Union[Number, Tuple[Number]],
    ) -> xr.DataArray:
        """
        Apply a Gaussian blur operation over a multi-dimensional image.

        Parameters
        ----------
        image : xr.DataArray
            2-d or 3-d image data
        sigma : Union[Number, Tuple[Number]]
            Standard deviation of the Gaussian kernel that will be applied. If a float, an
            isotropic kernel will be assumed, otherwise the dimensions of the kernel give (z, y, x)
         rescale : bool
            If true scales data by max value, if false clips max values to one (default False)

        Returns
        -------
        xr.DataArray :
            Blurred data in same shape as input image

        """

        filtered = gaussian(
<<<<<<< HEAD
            image, sigma=sigma, output=None, cval=0, preserve_range=True, truncate=4.0
=======
            image,
            sigma=sigma, output=None, cval=0, channel_axis=None, preserve_range=True, truncate=4.0
>>>>>>> 233b0136
        )

        return filtered

    def run(
            self,
            stack: ImageStack,
            in_place: bool = False,
            verbose: bool = False,
            n_processes: Optional[int] = None,
            *args,
    ) -> Optional[ImageStack]:
        """Perform filtering of an image stack

        Parameters
        ----------
        stack : ImageStack
            Stack to be filtered.
        in_place : bool
            if True, process ImageStack in-place, otherwise return a new stack (default False)
        verbose : bool
            if True, report on filtering progress (default False)
        n_processes : Optional[int]
            Number of parallel processes to devote to applying the filter. If None, defaults to
            the result of os.cpu_count(). (default None)

        Returns
        -------
        ImageStack :
            If in-place is False, return the results of filter as a new stack.  Otherwise return the
            original stack.

        """
        group_by = determine_axes_to_group_by(self.is_volume)
        low_pass: Callable = partial(self._low_pass, sigma=self.sigma)
        result = stack.apply(
            low_pass,
            group_by=group_by, verbose=verbose, in_place=in_place, n_processes=n_processes,
            level_method=self.level_method
        )
        return result<|MERGE_RESOLUTION|>--- conflicted
+++ resolved
@@ -83,12 +83,7 @@
         """
 
         filtered = gaussian(
-<<<<<<< HEAD
-            image, sigma=sigma, output=None, cval=0, preserve_range=True, truncate=4.0
-=======
-            image,
-            sigma=sigma, output=None, cval=0, channel_axis=None, preserve_range=True, truncate=4.0
->>>>>>> 233b0136
+            image, sigma=sigma, out=None, cval=0, preserve_range=True, truncate=4.0
         )
 
         return filtered
