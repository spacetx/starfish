--- conflicted
+++ resolved
@@ -11,12 +11,10 @@
 from . import image
 # spot detection and manipulation
 from . import spots
-<<<<<<< HEAD
-from ._version import get_versions
-=======
 # display images and spots
 from ._display import display
->>>>>>> a7a5bf3b
+# generated version number and commit hash
+from ._version import get_versions
 # top-level objects
 from .codebook.codebook import Codebook
 from .experiment.experiment import Experiment, FieldOfView
