from typing import Optional, Tuple

import click
import numpy as np
import scipy.ndimage.measurements as spm
from scipy.ndimage import distance_transform_edt
from showit import image
from skimage.feature import peak_local_max
from skimage.morphology import watershed

from starfish.image._filter.util import bin_open, bin_thresh
from starfish.imagestack.imagestack import ImageStack
from starfish.types import Indices, Number
from ._base import SegmentationAlgorithmBase


class Watershed(SegmentationAlgorithmBase):

    def __init__(
        self,
        nuclei_threshold: Number,
        input_threshold: Number,
        min_distance: int,
        **kwargs
    ) -> None:
        """Implements watershed segmentation of cells.

        Algorithm is seeded by nuclei image. Binary segmentation mask is computed from a maximum
        projection of spots across C and R, which is subsequently thresholded.

        This function wraps skimage watershed.

        Parameters
        ----------
        nuclei_threshold : Number
            threshold to apply to nuclei image
        input_threshold : Number
            threshold to apply to stain image
        min_distance : int
            minimum distance before object centers in a provided nuclei image are considered single
            nuclei

        See Also
        --------
        Watershed: http://scikit-image.org/docs/dev/auto_examples/segmentation/plot_watershed.html

        """
        self.nuclei_threshold = nuclei_threshold
        self.input_threshold = input_threshold
        self.min_distance = min_distance
        self._segmentation_instance: Optional[_WatershedSegmenter] = None

    def run(self, primary_images: ImageStack, nuclei: ImageStack) -> np.ndarray:
        """Segments nuclei in 2-d using a nuclei ImageStack

        Primary images are used to expand the nuclear mask, but only in cases where there are
        densely detected points surrounding the nuclei.

        Parameters
        ----------
        primary_images : ImageStack
            contains primary image data
        nuclei : ImageStack
            contains nuclei image data

        Returns
        -------
        np.ndarray :
            label image where each cell is labeled by a different positive integer value. 0
            implies that a pixel is not part of a cell.
        """

        # create a 'stain' for segmentation
<<<<<<< HEAD
        primary_images = primary_images.max_proj(Indices.CH, Indices.Z)
        stain = np.mean(primary_images._squeezed_numpy(Indices.CH, Indices.Z), axis=0)
=======
        mp = primary_images.max_proj(Indices.CH, Indices.Z)
        mp_numpy = mp._squeezed_numpy(Indices.CH, Indices.Z)
        stain = np.mean(mp_numpy, axis=0)
>>>>>>> d57a7f66
        stain = stain / stain.max()

        # TODO make these parameterizable or determine whether they are useful or not
        size_lim = (10, 10000)
        disk_size_markers = None
        disk_size_mask = None

<<<<<<< HEAD
        nuclei = nuclei.max_proj(Indices.ROUND, Indices.CH, Indices.Z)
        nuclei = nuclei._squeezed_numpy(Indices.ROUND, Indices.CH, Indices.Z)
        self._segmentation_instance = _WatershedSegmenter(nuclei, stain)
=======
        nuclei_mp = nuclei.max_proj(Indices.ROUND, Indices.CH, Indices.Z)
        nuclei__mp_numpy = nuclei_mp._squeezed_numpy(Indices.ROUND, Indices.CH, Indices.Z)
        self._segmentation_instance = _WatershedSegmenter(nuclei__mp_numpy, stain)
>>>>>>> d57a7f66
        label_image = self._segmentation_instance.segment(
            self.nuclei_threshold, self.input_threshold, size_lim, disk_size_markers,
            disk_size_mask, self.min_distance
        )

        return label_image

    def show(self, figsize: Tuple[int, int]=(10, 10)) -> None:
        if isinstance(self._segmentation_instance, _WatershedSegmenter):
            self._segmentation_instance.show(figsize=figsize)
        else:
            raise RuntimeError('Run segmentation before attempting to show results.')

    @staticmethod
    @click.command("Watershed")
    @click.option(
        "--nuclei-threshold", default=.16, type=float, help="Nuclei threshold")
    @click.option(
        "--input-threshold", default=.22, type=float, help="Input threshold")
    @click.option(
        "--min-distance", default=57, type=int, help="Minimum distance between cells")
    @click.pass_context
    def _cli(ctx, nuclei_threshold, input_threshold, min_distance):
        ctx.obj["component"]._cli_run(
            ctx, Watershed(nuclei_threshold, input_threshold, min_distance))


class _WatershedSegmenter:
    def __init__(self, nuclei_img: np.ndarray, stain_img: np.ndarray) -> None:
        """Implements watershed segmentation of cells seeded from a nuclei image

        Algorithm is seeded by a nuclei image. Binary segmentation mask is computed from a maximum
        projection of spots across C and R, which is subsequently thresholded.

        Parameters
        ----------
        nuclei_img : np.ndarray[np.float32]
            nuclei image
        stain_img : np.ndarray[np.float32]
            stain image
        """
        self.nuclei = nuclei_img / nuclei_img.max()
        self.stain = stain_img / stain_img.max()

        self.nuclei_thresholded: Optional[np.ndarray] = None  # dtype: bool
        self.markers = None
        self.num_cells: Optional[int] = None
        self.mask = None
        self.segmented = None

    def segment(
            self,
            nuclei_thresh: Number,
            stain_thresh: Number,
            size_lim: Tuple[int, int],
            disk_size_markers: Optional[int]=None,  # TODO ambrosejcarr what is this doing?
            disk_size_mask: Optional[int]=None,  # TODO ambrosejcarr what is this doing?
            min_dist: Optional[Number]=None
    ) -> np.ndarray:
        """Execute watershed cell segmentation.

        Parameters
        ----------
        nuclei_thresh, stain_thresh : Number
            Threshold for the nuclei and stain images. All pixels with intensities above this size
            will be considered part of the objects in the respective images
        size_lim : Tuple[int, int]
            min and max allowable size for nuclei objects in the nuclei_image
        disk_size_markers : Optional[int]
            if provided ...
        disk_size_mask : Optional[int]
            if provided ...
        min_dist : Optional[int]
            if provided, nuclei within this distance of each other are combined into single
            objects.

        Returns
        -------
        np.ndarray[int32] :
            label image with same size and shape as self.nuclei_img
        """
        min_allowed_size, max_allowed_size = size_lim
        self.nuclei_thresholded = self.filter_nuclei(nuclei_thresh, disk_size_markers)
        self.markers, self.num_cells = self.label_nuclei(
            self.nuclei_thresholded,
            min_allowed_size, max_allowed_size, min_dist
        )
        self.mask = self.watershed_mask(stain_thresh, self.markers, disk_size_mask)
        self.segmented = self.watershed(self.markers, self.mask)
        return self.segmented

    def filter_nuclei(self, nuclei_thresh: float, disk_size: Optional[int]) -> np.ndarray:
        """Threshold the nuclei image at nuclei_thresh.

        Parameters
        ----------
        nuclei_thresh : float
            Threshold the nuclei image at this value
        disk_size : int
            if passed, execute a binary opening of the filtered image

        Returns
        -------
        np.ndarray[bool] :
            thresholded image
        """
        nuclei_filt = bin_thresh(self.nuclei, nuclei_thresh)
        if disk_size is not None:
            nuclei_filt = bin_open(nuclei_filt, disk_size)
        return nuclei_filt

    def label_nuclei(
        self,
        nuclei_thresholded: np.ndarray,
        min_allowed_size: int,
        max_allowed_size: int,
        min_dist: Optional[Number]=None
    ) -> Tuple[np.ndarray, int]:
        """Construct a labeled nuclei image, which will be combined with the point cloud to seed
        the watershed

        Parameters
        ----------
        nuclei_thresholded : np.ndarray
            thresholded nuclei image
        min_allowed_size : int
            minimum allowable thresholded nuclei size
        max_allowed_size : int
            maximum allowable nuclei size

        Returns
        -------
        np.ndarray :
            labeled nuclei, excluding those whose size is outside the area boundaries

        """

        # label thresholded nuclei image
        if min_dist is None:
            markers, num_objs = spm.label(nuclei_thresholded)
        else:
            markers, num_objs = self._unclump(min_dist)

        # TODO dganguli: does it really make sense to assume a square area?
        min_allowed_area = min_allowed_size ** 2
        max_allowed_area = max_allowed_size ** 2

        # spm.sum sums the values of an array by label. This counts the pixels in each object
        areas = spm.sum(
            np.ones(nuclei_thresholded.shape),
            markers,
            np.array(range(0, num_objs + 1), dtype=np.int32)
        )

        # each label value is replaced by its area
        area_image = areas[markers]

        # areas are used to mask values that are outside the allowable sizes
        markers[area_image <= min_allowed_area] = 0
        markers[area_image >= max_allowed_area] = 0

        # re-label the image with sequential integers, accounting for exclusion based on size
        markers_reduced, num_objs = self.relabel_image(markers)

        return markers_reduced, num_objs

    def _unclump(self, min_dist: Number) -> Tuple[np.ndarray, int]:
        """
        Run watershed on the thresholded basin image, restricted to basins at least min_dist apart

        Functionally, this reproduces the thresholded nuclei image with overlapping nuclei merged.

        Parameters
        ----------
        min_dist : int
            minimum distance between watershed basins

        """
        im: np.ndarray = self.nuclei_thresholded

        # calculates the distance of every pixel to the nearest background (0) point
        distance: np.ndarray = distance_transform_edt(im)  # dtype: np.float64

        # boolean array marking local maxima, excluding any maxima within min_dist
        local_maxi: np.ndarray = peak_local_max(
            distance, labels=im, indices=False, min_distance=min_dist
        )

        # label the maxima for watershed
        markers, num_objs = spm.label(local_maxi)

        # run watershed, using the distances in the thresholded image as basins.
        # Uses the original image as a mask, preventing any background pixels from being labeled
        labels_ws: np.ndarray = watershed(-distance, markers, mask=im)
        return labels_ws, num_objs

    def watershed_mask(self, stain_thresh: Number, markers: np.ndarray, disk_size: Optional[int]):
        """Create a watershed mask that is the union of the spot intensities above stain_thresh and
        a marker image generated from nuclei

        Parameters
        ----------
        stain_thresh : Number
            threshold to apply to the stain image
        markers : np.ndarray[bool]
            markers for the stain_image
        disk_size : Optional[int]
            if provided, execute a morphological opening operation over the thresholded stain image

        Returns
        -------
        np.ndarray[bool] :
            thresholded stain image

        """
        st = self.stain >= stain_thresh
        watershed_mask: np.ndarray = np.logical_or(st, markers > 0)  # dtype bool
        if disk_size is not None:
            watershed_mask = bin_open(watershed_mask, disk_size)
        return watershed_mask

    def watershed(self, markers: np.ndarray, watershed_mask: np.ndarray) -> np.ndarray:
        """Run watershed on the thresholded primary_images max projection

        Parameters
        ----------
        markers : np.ndarray[np.int64]
            an array marking the basins with the values to be assigned in the label matrix.
            Zero means not a marker.
        watershed_mask : np.ndarray[bool]
            Mask array. only points at which mask == True will be labeled in the output.

        Returns
        -------
        np.ndarray[np.int32] :
            labeled image, each segment has a unique integer value
        """
        img = 1 - self.stain

        res = watershed(image=img,
                        markers=markers,
                        connectivity=np.ones((3, 3), bool),
                        mask=watershed_mask
                        )

        return res

    @staticmethod
    def relabel_image(image: np.ndarray) -> np.ndarray:
        """given a label image where some objects have been removed, relabel it with sequential integers

        Parameters
        ----------
        image : np.ndarray[np.uint32]
            image whose values identify which object each pixel corresponds to. the values may
            not be sequential integers.

        Returns
        -------
        image : np.ndarray[np.uint32]
            same as input, but the values are re-labled as sequential integers
        num_labels : int
            number of unique objects
        """
        output = np.empty_like(image)
        for i, v in enumerate(np.unique(image)):
            output[np.where(image == v)] = i
        return output, i

    def show(self, figsize=(10, 10)):
        import matplotlib.pyplot as plt
        plt.figure(figsize=figsize)

        plt.subplot(321)
        image(self.nuclei, ax=plt.gca(), size=20, bar=True)
        plt.title('Nuclei')

        plt.subplot(322)
        image(self.stain, ax=plt.gca(), size=20, bar=True)
        plt.title('Stain')

        plt.subplot(323)
        image(self.nuclei_thresholded, bar=False, ax=plt.gca())
        plt.title('Nuclei Thresholded')

        plt.subplot(324)
        image(self.mask, bar=False, ax=plt.gca())
        plt.title('Watershed Mask')

        plt.subplot(325)
        image(self.markers, size=20, cmap=plt.cm.nipy_spectral, ax=plt.gca())
        plt.title('Found: {} cells'.format(self.num_cells))

        plt.subplot(326)
        image(self.segmented, size=20, cmap=plt.cm.nipy_spectral, ax=plt.gca())
        plt.title('Segmented Cells')

        return plt.gca()<|MERGE_RESOLUTION|>--- conflicted
+++ resolved
@@ -71,14 +71,9 @@
         """
 
         # create a 'stain' for segmentation
-<<<<<<< HEAD
-        primary_images = primary_images.max_proj(Indices.CH, Indices.Z)
-        stain = np.mean(primary_images._squeezed_numpy(Indices.CH, Indices.Z), axis=0)
-=======
         mp = primary_images.max_proj(Indices.CH, Indices.Z)
         mp_numpy = mp._squeezed_numpy(Indices.CH, Indices.Z)
         stain = np.mean(mp_numpy, axis=0)
->>>>>>> d57a7f66
         stain = stain / stain.max()
 
         # TODO make these parameterizable or determine whether they are useful or not
@@ -86,15 +81,9 @@
         disk_size_markers = None
         disk_size_mask = None
 
-<<<<<<< HEAD
-        nuclei = nuclei.max_proj(Indices.ROUND, Indices.CH, Indices.Z)
-        nuclei = nuclei._squeezed_numpy(Indices.ROUND, Indices.CH, Indices.Z)
-        self._segmentation_instance = _WatershedSegmenter(nuclei, stain)
-=======
         nuclei_mp = nuclei.max_proj(Indices.ROUND, Indices.CH, Indices.Z)
         nuclei__mp_numpy = nuclei_mp._squeezed_numpy(Indices.ROUND, Indices.CH, Indices.Z)
         self._segmentation_instance = _WatershedSegmenter(nuclei__mp_numpy, stain)
->>>>>>> d57a7f66
         label_image = self._segmentation_instance.segment(
             self.nuclei_threshold, self.input_threshold, size_lim, disk_size_markers,
             disk_size_mask, self.min_distance
