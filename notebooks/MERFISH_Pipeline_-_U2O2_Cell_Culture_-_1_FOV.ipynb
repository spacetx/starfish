{
 "cells": [
  {
   "cell_type": "markdown",
   "metadata": {},
   "source": [
    "## Reproduce Published results with Starfish\n",
    "\n",
    "This notebook walks through a workflow that reproduces a MERFISH result for one field of view using the starfish package."
   ]
  },
  {
   "cell_type": "code",
   "execution_count": null,
   "metadata": {},
   "outputs": [],
   "source": [
    "%load_ext autoreload\n",
    "%autoreload 2"
   ]
  },
  {
   "cell_type": "code",
   "execution_count": null,
   "metadata": {},
   "outputs": [],
   "source": [
    "%matplotlib inline\n",
    "\n",
    "import pprint\n",
    "import os\n",
    "\n",
    "import numpy as np\n",
    "import pandas as pd\n",
    "import matplotlib.pyplot as plt\n",
    "\n",
    "from showit import image as show_image\n",
    "from starfish import Experiment\n",
    "from starfish.types import Features, Indices"
   ]
  },
  {
   "cell_type": "code",
   "execution_count": null,
   "metadata": {},
   "outputs": [],
   "source": [
    "# load the data from cloudfront\n",
<<<<<<< HEAD
    "test = os.getenv(\"USE_TEST_DATA\") is not None\n",
    "if test:\n",
    "    experiment = Experiment.from_json('https://dmf0bdeheu4zf.cloudfront.net/20180911/MERFISH-TEST/experiment.json')\n",
    "else:\n",
    "    experiment = Experiment.from_json('https://dmf0bdeheu4zf.cloudfront.net/20180911/MERFISH/experiment.json')"
=======
    "experiment = Experiment.from_json(\"https://dmf0bdeheu4zf.cloudfront.net/20180919/MERFISH/experiment.json\")"
>>>>>>> 546367b4
   ]
  },
  {
   "cell_type": "markdown",
   "metadata": {},
   "source": [
    "Individual imaging rounds and channels can also be visualized"
   ]
  },
  {
   "cell_type": "code",
   "execution_count": null,
   "metadata": {},
   "outputs": [],
   "source": [
    "primary_image = experiment.fov().primary_image"
   ]
  },
  {
   "cell_type": "code",
   "execution_count": null,
   "metadata": {},
   "outputs": [],
   "source": [
    "# show all imaging rounds of channel 0\n",
    "primary_image.show_stack({Indices.CH: 0})"
   ]
  },
  {
   "cell_type": "markdown",
   "metadata": {},
   "source": [
    "## Show input file format that specifies how the tiff stack is organized\n",
    "\n",
    "The stack contains multiple images corresponding to the channel and imaging rounds. MERFISH builds a 16 bit barcode from 8 imaging rounds, each of which measures two channels that correspond to contiguous (but not necessarily consistently ordered) bits of the barcode.\n",
    "\n",
    "The MERFISH computational pipeline also constructs a scalar that corrects for intensity differences across each of the 16 images, e.g., one scale factor per bit position.\n",
    "\n",
    "The stacks in this example are pre-registered using fiduciary beads."
   ]
  },
  {
   "cell_type": "code",
   "execution_count": null,
   "metadata": {},
   "outputs": [],
   "source": [
    "pp = pprint.PrettyPrinter(indent=2)\n",
    "pp.pprint(experiment._src_doc)"
   ]
  },
  {
   "cell_type": "markdown",
   "metadata": {},
   "source": [
    "## Visualize codebook"
   ]
  },
  {
   "cell_type": "markdown",
   "metadata": {},
   "source": [
    "The MERFISH codebook maps each barcode to a gene (or blank) feature. The codes in the MERFISH codebook are constructed from a 4-hamming error correcting code with exactly 4 \"on\" bits per barcode"
   ]
  },
  {
   "cell_type": "code",
   "execution_count": null,
   "metadata": {},
   "outputs": [],
   "source": [
    "experiment.codebook"
   ]
  },
  {
   "cell_type": "markdown",
   "metadata": {},
   "source": [
    "## Filter and scale raw data before decoding"
   ]
  },
  {
   "cell_type": "markdown",
   "metadata": {},
   "source": [
    "Begin filtering with a high pass filter to remove background signal."
   ]
  },
  {
   "cell_type": "code",
   "execution_count": null,
   "metadata": {},
   "outputs": [],
   "source": [
    "from starfish.image import Filter\n",
    "ghp = Filter.GaussianHighPass(sigma=3)\n",
    "high_passed = ghp.run(primary_image, verbose=True, in_place=False)"
   ]
  },
  {
   "cell_type": "markdown",
   "metadata": {},
   "source": [
    "The below algorithm deconvolves out the point spread function introduced by the microcope and is specifically designed for this use case. The number of iterations is an important parameter that needs careful optimization."
   ]
  },
  {
   "cell_type": "code",
   "execution_count": null,
   "metadata": {},
   "outputs": [],
   "source": [
    "dpsf = Filter.DeconvolvePSF(num_iter=15, sigma=2, clip=True)\n",
    "deconvolved = dpsf.run(high_passed, verbose=True, in_place=False)"
   ]
  },
  {
   "cell_type": "markdown",
   "metadata": {},
   "source": [
    "Recall that the image is pre-registered, as stated above. Despite this, individual RNA molecules may still not be perfectly aligned across imaging rounds. This is crucial in order to read out a measure of the itended barcode (across imaging rounds) in order to map it to the codebook. To solve for potential mis-alignment, the images can be blurred with a 1-pixel Gaussian kernel. The risk here is that this will obfuscate signals from nearby molecules.\n",
    "\n",
    "A local search in pixel space across imaging rounds can also solve this."
   ]
  },
  {
   "cell_type": "code",
   "execution_count": null,
   "metadata": {},
   "outputs": [],
   "source": [
    "glp = Filter.GaussianLowPass(sigma=1)\n",
    "low_passed = glp.run(deconvolved, in_place=False, verbose=True)"
   ]
  },
  {
   "cell_type": "markdown",
   "metadata": {},
   "source": [
    "Use MERFISH-calculated size factors to scale the channels across the imaging rounds and visualize the resulting filtered and scaled images. Right now we have to extract this information from the metadata and apply this transformation manually."
   ]
  },
  {
   "cell_type": "code",
   "execution_count": null,
   "metadata": {},
   "outputs": [],
   "source": [
    "scale_factors = {\n",
    "    (t[Indices.ROUND], t[Indices.CH]): t['scale_factor']\n",
    "    for t in experiment.extras['scale_factors']\n",
    "}"
   ]
  },
  {
   "cell_type": "code",
   "execution_count": null,
   "metadata": {},
   "outputs": [],
   "source": [
    "# this is a scaling method. It would be great to use image.apply here. It's possible, but we need to expose H & C to\n",
    "# at least we can do it with get_slice and set_slice right now.\n",
    "from copy import deepcopy\n",
    "scaled_image = deepcopy(low_passed)\n",
    "\n",
    "for indices in primary_image._iter_indices():\n",
    "    data = scaled_image.get_slice(indices)[0]\n",
    "    scaled = data / scale_factors[indices[Indices.ROUND.value], indices[Indices.CH.value]]\n",
    "    scaled_image.set_slice(indices, scaled)"
   ]
  },
  {
   "cell_type": "markdown",
   "metadata": {},
   "source": [
    "## Use spot-detector to create 'encoder' table  for standardized input  to decoder\n",
    "\n",
    "Each pipeline exposes a spot detector, and this spot detector translates the filtered image into an encoded table by detecting spots. The table contains the spot_id, the corresponding intensity (v) and the channel (c), imaging round (r) of each spot.\n",
    "\n",
    "The MERFISH pipeline merges these two steps together by finding pixel-based features, and then later collapsing these into spots and filtering out undesirable (non-spot) features.\n",
    "\n",
    "Therefore, no encoder table is generated, but a robust SpotAttribute and DecodedTable are both produced:"
   ]
  },
  {
   "cell_type": "markdown",
   "metadata": {},
   "source": [
    "## Decode\n",
    "\n",
    "Each assay type also exposes a decoder. A decoder translates each spot (spot_id) in the encoded table into a gene that matches a barcode in the codebook. The goal is to decode and output a quality score, per spot, that describes the confidence in the decoding. Recall that in the MERFISH pipeline, each 'spot' is actually a 16 dimensional vector, one per pixel in the image. From here on, we will refer to these as pixel vectors. Once these pixel vectors are decoded into gene values, contiguous pixels that are decoded to the same gene are labeled as 'spots' via a connected components labeler. We shall refer to the latter as spots.\n",
    "\n",
    "There are hard and soft decodings -- hard decoding is just looking for the max value in the code book. Soft decoding, by contrast, finds the closest code by distance in intensity. Because different assays each have their own intensities and error modes, we leave decoders as user-defined functions.\n",
    "\n",
    "For MERFISH, which uses soft decoding, there are several parameters which are important to determining the result of the decoding method:\n",
    "\n",
    "### Distance threshold\n",
    "In MERFISH, each pixel vector is a 16d vector that we want to map onto a barcode via minimum euclidean distance. Each barcode in the codebook, and each pixel vector is first mapped to the unit sphere by L2 normalization. As such, the maximum distance between a pixel vector and the nearest single-bit error barcode is 0.5176. As such, the decoder only accepts pixel vectors that are below this distance for assignment to a codeword in the codebook.\n",
    "\n",
    "### Magnitude threshold\n",
    "This is a signal floor for decoding. Pixel vectors with an L2 norm below this floor are not considered for decoding.\n",
    "\n",
    "### Area threshold\n",
    "Contiguous pixels that decode to the same gene are called as spots via connected components labeling. The minimum area of these spots are set by this parameter. The intuition is that pixel vectors, that pass the distance and magnitude thresholds, shold probably not be trusted as genes as the mRNA transcript would be too small for them to be real. This parameter can be set based on microscope resolution and signal amplification strategy.\n",
    "\n",
    "### Crop size\n",
    "The crop size crops the image by a number of pixels large enough to eliminate parts of the image that suffer from boundary effects from both signal aquisition (e.g., FOV overlap) and image processing. Here this value is 40.\n",
    "\n",
    "Given these three thresholds, for each pixel vector, the decoder picks the closest code (minimum distance) that satisfies each of the above thresholds, where the distance is calculated between the code and a normalized intensity vector and throws away subsequent spots that are too small."
   ]
  },
  {
   "cell_type": "code",
   "execution_count": null,
   "metadata": {},
   "outputs": [],
   "source": [
    "from starfish.spots import SpotFinder\n",
    "psd = SpotFinder.PixelSpotDetector(\n",
    "    codebook=experiment.codebook,\n",
    "    metric='euclidean',\n",
    "    distance_threshold=0.5176,\n",
    "    magnitude_threshold=1.77e-5,\n",
    "    min_area=2,\n",
    "    max_area=np.inf,\n",
    "    norm_order=2,\n",
    "    crop_size=(0, 40, 40)\n",
    ")\n",
    "\n",
    "initial_spot_intensities, prop_results = psd.run(scaled_image)\n",
    "\n",
    "spot_intensities = initial_spot_intensities.loc[initial_spot_intensities[Features.PASSES_THRESHOLDS]]"
   ]
  },
  {
   "cell_type": "markdown",
   "metadata": {},
   "source": [
    "## Compare to results from paper\n",
    "\n",
    "The below plot aggregates gene copy number across single cells in the field of view and compares the results to the published intensities in the MERFISH paper.\n",
    "\n",
    "To make this match perfectly, run deconvolution 15 times instead of 14. As presented below, STARFISH displays a lower detection rate."
   ]
  },
  {
   "cell_type": "code",
   "execution_count": null,
   "metadata": {},
   "outputs": [],
   "source": [
    "bench = pd.read_csv('https://dmf0bdeheu4zf.cloudfront.net/MERFISH/benchmark_results.csv',\n",
    "                    dtype = {'barcode':object})\n",
    "\n",
    "benchmark_counts = bench.groupby('gene')['gene'].count()\n",
    "genes, counts = np.unique(spot_intensities[Features.AXIS][Features.TARGET], return_counts=True)\n",
    "result_counts = pd.Series(counts, index=genes)\n",
    "\n",
    "tmp = pd.concat([result_counts, benchmark_counts], join='inner', axis=1).values\n",
    "\n",
    "r = np.corrcoef(tmp[:, 1], tmp[:, 0])[0, 1]\n",
    "x = np.linspace(50, 2000)\n",
    "f, ax = plt.subplots(figsize=(6, 6))\n",
    "ax.scatter(tmp[:, 1], tmp[:, 0], 50, zorder=2)\n",
    "ax.plot(x, x, '-k', zorder=1)\n",
    "\n",
    "plt.xlabel('Gene copy number Benchmark')\n",
    "plt.ylabel('Gene copy number Starfish')\n",
    "plt.xscale('log')\n",
    "plt.yscale('log')\n",
    "plt.title(f'r = {r}');"
   ]
  },
  {
   "cell_type": "markdown",
   "metadata": {},
   "source": [
    "## Visualize results\n",
    "\n",
    "This image applies a pseudo-color to each gene channel to visualize the position and size of all called spots in a subset of the test image"
   ]
  },
  {
   "cell_type": "code",
   "execution_count": null,
   "metadata": {},
   "outputs": [],
   "source": [
    "from scipy.stats import scoreatpercentile\n",
    "import warnings\n",
    "\n",
    "f, (ax1, ax2) = plt.subplots(1, 2, figsize=(30, 15))\n",
    "\n",
    "with warnings.catch_warnings():\n",
    "    warnings.simplefilter('ignore', FutureWarning)\n",
    "    area_lookup = lambda x: 0 if x == 0 else prop_results.region_properties[x - 1].area\n",
    "    vfunc = np.vectorize(area_lookup)\n",
    "    mask = np.squeeze(vfunc(prop_results.label_image))\n",
    "    show_image(np.squeeze(prop_results.decoded_image)*(mask > 2), cmap='nipy_spectral', ax=ax1)\n",
    "    ax1.axes.set_axis_off()\n",
    "\n",
    "    mp = scaled_image.max_proj(Indices.ROUND, Indices.CH, Indices.Z)\n",
    "    clim = scoreatpercentile(mp, [0.5, 99.5])\n",
    "    show_image(mp, clim=clim, ax=ax2)\n",
    "\n",
    "    f.tight_layout()"
   ]
  }
 ],
 "metadata": {
  "hide_input": false,
  "kernelspec": {
   "display_name": "starfish",
   "language": "python",
   "name": "starfish"
  },
  "language_info": {
   "codemirror_mode": {
    "name": "ipython",
    "version": 3
   },
   "file_extension": ".py",
   "mimetype": "text/x-python",
   "name": "python",
   "nbconvert_exporter": "python",
   "pygments_lexer": "ipython3",
   "version": "3.6.5"
  },
  "toc": {
   "nav_menu": {},
   "number_sections": true,
   "sideBar": true,
   "skip_h1_title": false,
   "toc_cell": false,
   "toc_position": {},
   "toc_section_display": "block",
   "toc_window_display": false
  }
 },
 "nbformat": 4,
 "nbformat_minor": 2
}<|MERGE_RESOLUTION|>--- conflicted
+++ resolved
@@ -46,15 +46,11 @@
    "outputs": [],
    "source": [
     "# load the data from cloudfront\n",
-<<<<<<< HEAD
     "test = os.getenv(\"USE_TEST_DATA\") is not None\n",
     "if test:\n",
-    "    experiment = Experiment.from_json('https://dmf0bdeheu4zf.cloudfront.net/20180911/MERFISH-TEST/experiment.json')\n",
+    "    experiment = Experiment.from_json('https://dmf0bdeheu4zf.cloudfront.net/20180919/MERFISH-TEST/experiment.json')\n",
     "else:\n",
-    "    experiment = Experiment.from_json('https://dmf0bdeheu4zf.cloudfront.net/20180911/MERFISH/experiment.json')"
-=======
-    "experiment = Experiment.from_json(\"https://dmf0bdeheu4zf.cloudfront.net/20180919/MERFISH/experiment.json\")"
->>>>>>> 546367b4
+    "    experiment = Experiment.from_json('https://dmf0bdeheu4zf.cloudfront.net/20180919/MERFISH/experiment.json')"
    ]
   },
   {
