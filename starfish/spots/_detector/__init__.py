import argparse
from typing import Type

<<<<<<< HEAD
from starfish.codebook import Codebook
=======
from starfish.imagestack.imagestack import ImageStack
>>>>>>> 546367b4
from starfish.pipeline import AlgorithmBase, PipelineComponent
from starfish.types import Indices
from starfish.util.argparse import FsExistsType
from . import _base
from . import gaussian
from . import local_max_peak_finder
from . import pixel_spot_detector


class SpotFinder(PipelineComponent):

    spot_finder_group: argparse.ArgumentParser

    @classmethod
    def get_algorithm_base_class(cls) -> Type[AlgorithmBase]:
        return _base.SpotFinderAlgorithmBase

    @classmethod
    def add_to_parser(cls, subparsers):
        """Adds the spot finder component to the CLI argument parser."""
        spot_finder_group = subparsers.add_parser("detect_spots")
        spot_finder_group.add_argument("-i", "--input", type=FsExistsType(), required=True)
        spot_finder_group.add_argument("-o", "--output", required=True)
        spot_finder_group.add_argument(
            "--blobs-stack", default=None, required=False,
            help=(
                'ImageStack that contains the blobs. Will be max-projected across imaging round '
                'and channel to produce the blobs_image'
            )
        )
        spot_finder_group.add_argument(
            "--reference-image-from-max-projection", default=False, action='store_true',
            help=(
                'Construct a reference image by max projecting imaging rounds and channels. Spots '
                'are found in this image and then measured across all images in the input stack.'
            )
        )
        spot_finder_group.add_argument(
            "--codebook", default=None, required=False,
            help=(
                'json file containing a codebook'
            )
        )
        spot_finder_group.set_defaults(starfish_command=SpotFinder._cli)
        spot_finder_subparsers = spot_finder_group.add_subparsers(
            dest="spot_finder_algorithm_class")

        for algorithm_cls in cls.algorithm_to_class_map().values():
            group_parser = spot_finder_subparsers.add_parser(algorithm_cls.get_algorithm_name())
            group_parser.set_defaults(spot_finder_algorithm_class=algorithm_cls)
            algorithm_cls.add_arguments(group_parser)

        cls.spot_finder_group = spot_finder_group

    @classmethod
    def _cli(cls, args, print_help=False):
        """Runs the spot finder component based on parsed arguments."""

        if args.spot_finder_algorithm_class is None or print_help:
            cls.spot_finder_group.print_help()
            cls.spot_finder_group.exit(status=2)

        print('Detecting Spots ...')
        image_stack = ImageStack.from_path_or_url(args.input)
        instance = args.spot_finder_algorithm_class(**vars(args))

        # Get codebook for PixelSpotDetector
        if args.codebook is not None:
            instance.codebook = Codebook.from_json(args.codebook)

        if args.blobs_stack is not None:
            blobs_stack = ImageStack.from_path_or_url(args.blobs_stack)  # type: ignore
            blobs_image = blobs_stack.max_proj(Indices.ROUND, Indices.CH)
            intensities = instance.run(
                image_stack,
                blobs_image=blobs_image,
                reference_image_from_max_projection=args.reference_image_from_max_projection
            )
        else:
            intensities = instance.run(image_stack)

        # When PixelSpotDetector is used run() returns a tuple
        if isinstance(intensities, tuple):
            intensities = intensities[0]
        intensities.save(os.path.join(args.output, 'spots.nc'))<|MERGE_RESOLUTION|>--- conflicted
+++ resolved
@@ -1,11 +1,9 @@
 import argparse
+import os
 from typing import Type
 
-<<<<<<< HEAD
 from starfish.codebook import Codebook
-=======
 from starfish.imagestack.imagestack import ImageStack
->>>>>>> 546367b4
 from starfish.pipeline import AlgorithmBase, PipelineComponent
 from starfish.types import Indices
 from starfish.util.argparse import FsExistsType
