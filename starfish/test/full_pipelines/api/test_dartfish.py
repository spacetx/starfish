import os
import sys
import tempfile

import numpy as np
import pandas as pd

import starfish
from starfish import IntensityTable
from starfish.types import Features

ROOT_DIR = os.path.dirname(os.path.dirname(os.path.abspath(starfish.__file__)))
os.environ["USE_TEST_DATA"] = "1"
sys.path.append(os.path.join(ROOT_DIR, "notebooks", "py"))


def test_dartfish_pipeline_cropped_data():

    # set random seed to errors provoked by optimization functions
    np.random.seed(777)

    dartfish = __import__('DARTFISH_Pipeline_-_Human_Occipital_Cortex_-_1_FOV')

    primary_image = dartfish.stack

    expected_primary_image = np.array(
        [[1.52590219e-05, 0.00000000e+00, 0.00000000e+00, 0.00000000e+00,
          0.00000000e+00, 0.00000000e+00, 4.57770657e-05, 0.00000000e+00,
          0.00000000e+00, 3.05180438e-05],
         [0.00000000e+00, 0.00000000e+00, 0.00000000e+00, 0.00000000e+00,
          1.52590219e-05, 0.00000000e+00, 0.00000000e+00, 0.00000000e+00,
          0.00000000e+00, 0.00000000e+00],
         [0.00000000e+00, 0.00000000e+00, 0.00000000e+00, 0.00000000e+00,
          1.52590219e-05, 0.00000000e+00, 0.00000000e+00, 0.00000000e+00,
          3.05180438e-05, 0.00000000e+00],
         [0.00000000e+00, 0.00000000e+00, 1.52590219e-05, 0.00000000e+00,
          0.00000000e+00, 1.52590219e-05, 0.00000000e+00, 1.52590219e-05,
          0.00000000e+00, 0.00000000e+00],
         [0.00000000e+00, 0.00000000e+00, 0.00000000e+00, 0.00000000e+00,
          0.00000000e+00, 0.00000000e+00, 3.05180438e-05, 0.00000000e+00,
          1.52590219e-05, 0.00000000e+00],
         [0.00000000e+00, 0.00000000e+00, 1.52590219e-05, 0.00000000e+00,
          3.05180438e-05, 0.00000000e+00, 0.00000000e+00, 0.00000000e+00,
          0.00000000e+00, 1.52590219e-05],
         [0.00000000e+00, 0.00000000e+00, 0.00000000e+00, 0.00000000e+00,
          0.00000000e+00, 1.52590219e-05, 0.00000000e+00, 0.00000000e+00,
          0.00000000e+00, 0.00000000e+00],
         [0.00000000e+00, 1.52590219e-05, 0.00000000e+00, 0.00000000e+00,
          1.52590219e-05, 0.00000000e+00, 0.00000000e+00, 0.00000000e+00,
          0.00000000e+00, 0.00000000e+00],
         [1.52590219e-05, 1.52590219e-05, 0.00000000e+00, 0.00000000e+00,
          0.00000000e+00, 0.00000000e+00, 0.00000000e+00, 0.00000000e+00,
          0.00000000e+00, 0.00000000e+00],
         [0.00000000e+00, 0.00000000e+00, 0.00000000e+00, 0.00000000e+00,
          0.00000000e+00, 1.52590219e-05, 1.52590219e-05, 0.00000000e+00,
          0.00000000e+00, 0.00000000e+00]],
        dtype=np.float32
    )

    assert primary_image.xarray.dtype == np.float32

    assert np.allclose(
        primary_image.xarray[0, 0, 0, 50:60, 60:70],
        expected_primary_image
    )

    normalized_image = dartfish.norm_stack

    expected_normalized_image = np.array(
        [[0.01960784, 0., 0., 0., 0.,
          0., 0.05882353, 0., 0., 0.03921569],
         [0., 0., 0., 0., 0.01960784,
          0., 0., 0., 0., 0.],
         [0., 0., 0., 0., 0.01960784,
          0., 0., 0., 0.03921569, 0.],
         [0., 0., 0.01960784, 0., 0.,
          0.01960784, 0., 0.01960784, 0., 0.],
         [0., 0., 0., 0., 0.,
          0., 0.03921569, 0., 0.01960784, 0.],
         [0., 0., 0.01960784, 0., 0.03921569,
          0., 0., 0., 0., 0.01960784],
         [0., 0., 0., 0., 0.,
          0.01960784, 0., 0., 0., 0.],
         [0., 0.01960784, 0., 0., 0.01960784,
          0., 0., 0., 0., 0.],
         [0.01960784, 0.01960784, 0., 0., 0.,
          0., 0., 0., 0., 0.],
         [0., 0., 0., 0., 0.,
          0.01960784, 0.01960784, 0., 0., 0.]],
        dtype=np.float32,
    )
    assert normalized_image.xarray.dtype == np.float32

    assert np.allclose(
        normalized_image.xarray[0, 0, 0, 50:60, 60:70],
        expected_normalized_image
    )

    zero_norm_stack = dartfish.zero_norm_stack

    expected_zero_normalized_image = np.array(
        [[0.01960784, 0., 0., 0., 0.,
          0., 0.05882353, 0., 0., 0.03921569],
         [0., 0., 0., 0., 0.01960784,
          0., 0., 0., 0., 0.],
         [0., 0., 0., 0., 0.01960784,
          0., 0., 0., 0., 0.],
         [0., 0., 0.01960784, 0., 0.,
          0., 0., 0.01960784, 0., 0.],
         [0., 0., 0., 0., 0.,
          0., 0.03921569, 0., 0.01960784, 0.],
         [0., 0., 0.01960784, 0., 0.,
          0., 0., 0., 0., 0.01960784],
         [0., 0., 0., 0., 0.,
          0.01960784, 0., 0., 0., 0.],
         [0., 0.01960784, 0., 0., 0.,
          0., 0., 0., 0., 0.],
         [0.01960784, 0., 0., 0., 0.,
          0., 0., 0., 0., 0.],
         [0., 0., 0., 0., 0.,
          0., 0.01960784, 0., 0., 0.]],
        dtype=np.float32
    )

    assert np.allclose(
        expected_zero_normalized_image,
        zero_norm_stack.xarray[0, 0, 0, 50:60, 60:70]
    )

    pipeline_log = zero_norm_stack.log

    assert pipeline_log[0]['method'] == 'ScaleByPercentile'
    assert pipeline_log[1]['method'] == 'ZeroByChannelMagnitude'

    spot_intensities = dartfish.initial_spot_intensities

<<<<<<< HEAD
    pipeline_log = spot_intensities.attrs['log']
=======
    pipeline_log = spot_intensities.get_log()
>>>>>>> 611150f7

    assert pipeline_log[0]['method'] == 'ScaleByPercentile'
    assert pipeline_log[1]['method'] == 'ZeroByChannelMagnitude'

    # Test serialization / deserialization of IntensityTable log

    fp = tempfile.NamedTemporaryFile()
    spot_intensities.save(fp.name)

<<<<<<< HEAD
    pipeline_log = spot_intensities.attrs['log']
    assert pipeline_log[0]['method'] == 'ScaleByPercentile'
    assert pipeline_log[1]['method'] == 'ZeroByChannelMagnitude'

    loaded_intensities = IntensityTable.load(fp.name)
    pipeline_log = loaded_intensities.attrs['log']
=======
    loaded_intensities = IntensityTable.load(fp.name)
    pipeline_log = loaded_intensities.get_log()
>>>>>>> 611150f7

    assert pipeline_log[0]['method'] == 'ScaleByPercentile'
    assert pipeline_log[1]['method'] == 'ZeroByChannelMagnitude'

    spots_df = IntensityTable(
        spot_intensities.where(spot_intensities[Features.PASSES_THRESHOLDS], drop=True)
    ).to_features_dataframe()
    spots_df['area'] = np.pi * spots_df['radius'] ** 2

    # verify number of spots detected
    spots_passing_filters = spot_intensities[Features.PASSES_THRESHOLDS].sum()
    assert spots_passing_filters == 53

    # compare to benchmark data -- note that this particular part of the dataset appears completely
    # uncorrelated
    cnts_benchmark = pd.read_csv(
        'https://d2nhj9g34unfro.cloudfront.net/20181005/DARTFISH/fov_001/counts.csv')

    min_dist = 0.6
    cnts_starfish = spots_df[spots_df.distance <= min_dist].groupby('target').count()['area']
    cnts_starfish = cnts_starfish.reset_index(level=0)
    cnts_starfish.rename(columns={'target': 'gene', 'area': 'cnt_starfish'}, inplace=True)

    # get top 5 genes and verify they are correct
    high_expression_genes = cnts_starfish.sort_values('cnt_starfish', ascending=False).head(5)

    assert np.array_equal(
        high_expression_genes['cnt_starfish'].values,
        [7, 3, 2, 2, 2]
    )
    assert np.array_equal(
        high_expression_genes['gene'].values,
        ['MBP', 'MOBP', 'ADCY8', 'TRIM66', 'SYT6']
    )

    # verify correlation is accurate for this subset of the image
    benchmark_comparison = pd.merge(cnts_benchmark, cnts_starfish, on='gene', how='left')
    benchmark_comparison.head(20)

    x = benchmark_comparison.dropna().cnt.values
    y = benchmark_comparison.dropna().cnt_starfish.values
    corrcoef = np.corrcoef(x, y)
    corrcoef = corrcoef[0, 1]

    assert np.round(corrcoef, 5) == 0.04422<|MERGE_RESOLUTION|>--- conflicted
+++ resolved
@@ -134,11 +134,7 @@
 
     spot_intensities = dartfish.initial_spot_intensities
 
-<<<<<<< HEAD
-    pipeline_log = spot_intensities.attrs['log']
-=======
     pipeline_log = spot_intensities.get_log()
->>>>>>> 611150f7
 
     assert pipeline_log[0]['method'] == 'ScaleByPercentile'
     assert pipeline_log[1]['method'] == 'ZeroByChannelMagnitude'
@@ -148,17 +144,8 @@
     fp = tempfile.NamedTemporaryFile()
     spot_intensities.save(fp.name)
 
-<<<<<<< HEAD
-    pipeline_log = spot_intensities.attrs['log']
-    assert pipeline_log[0]['method'] == 'ScaleByPercentile'
-    assert pipeline_log[1]['method'] == 'ZeroByChannelMagnitude'
-
-    loaded_intensities = IntensityTable.load(fp.name)
-    pipeline_log = loaded_intensities.attrs['log']
-=======
     loaded_intensities = IntensityTable.load(fp.name)
     pipeline_log = loaded_intensities.get_log()
->>>>>>> 611150f7
 
     assert pipeline_log[0]['method'] == 'ScaleByPercentile'
     assert pipeline_log[1]['method'] == 'ZeroByChannelMagnitude'
