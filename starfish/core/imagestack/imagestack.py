--- conflicted
+++ resolved
@@ -294,11 +294,7 @@
             cls,
             array: np.ndarray,
             index_labels: Optional[Mapping[Axes, Sequence[int]]]=None,
-<<<<<<< HEAD
             coordinates: Optional[Mapping[Coordinates, Sequence[Number]]]=None,
-=======
-            coordinates: Optional[DataArrayCoordinates]=None,
->>>>>>> 8c1d8e1c
     ) -> "ImageStack":
         """Create an ImageStack from a 5d numpy array with shape (n_round, n_ch, n_z, y, x)
 
@@ -1156,12 +1152,8 @@
         max_projection = self._data.max([dim.value for dim in dims])
         max_projection = max_projection.expand_dims(tuple(dim.value for dim in dims))
         max_projection = max_projection.transpose(*self.xarray.dims)
-<<<<<<< HEAD
-        max_proj_stack = ImageStack.from_numpy(max_projection.values)
-=======
         physical_coords = self.xarray.coords
-        max_proj_stack = self.from_numpy(max_projection.values, coordinates=physical_coords)
->>>>>>> 8c1d8e1c
+        max_proj_stack = ImageStack.from_numpy(max_projection.values, coordinates=physical_coords)
         return max_proj_stack
 
     def _squeezed_numpy(self, *dims: Axes):
