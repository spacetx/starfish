--- conflicted
+++ resolved
@@ -54,19 +54,10 @@
    "source": [
     "test = os.getenv(\"USE_TEST_DATA\") is not None\n",
     "if test:\n",
-    "    exp = Experiment.from_json('https://dmf0bdeheu4zf.cloudfront.net/20180911/DARTFISH-TEST/experiment.json')\n",
+    "    exp = Experiment.from_json('https://dmf0bdeheu4zf.cloudfront.net/20180919/DARTFISH-TEST/experiment.json')\n",
     "else:\n",
-    "    exp = Experiment.from_json('https://dmf0bdeheu4zf.cloudfront.net/20180911/DARTFISH/experiment.json')\n",
-    "\n",
-<<<<<<< HEAD
+    "    exp = Experiment.from_json('https://dmf0bdeheu4zf.cloudfront.net/20180919/DARTFISH/experiment.json')\n",
     "stack = exp.fov().primary_image"
-=======
-    "exp = Experiment.from_json('https://dmf0bdeheu4zf.cloudfront.net/20180919/DARTFISH/experiment.json')\n",
-    "stack = exp.fov().primary_image\n",
-    "\n",
-    "# TODO the latter will be fixed by https://github.com/spacetx/starfish/issues/316\n",
-    "stack._data = stack._data.astype(float)"
->>>>>>> 546367b4
    ]
   },
   {
@@ -116,12 +107,7 @@
    "metadata": {},
    "outputs": [],
    "source": [
-<<<<<<< HEAD
-    "cnts_benchmark = pd.read_csv('https://dmf0bdeheu4zf.cloudfront.net/20180911/DARTFISH/fov_001/counts.csv')\n",
-=======
-    "\n",
     "cnts_benchmark = pd.read_csv('https://dmf0bdeheu4zf.cloudfront.net/20180919/DARTFISH/fov_001/counts.csv')\n",
->>>>>>> 546367b4
     "cnts_benchmark.head()"
    ]
   },
