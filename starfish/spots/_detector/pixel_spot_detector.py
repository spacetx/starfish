from typing import Tuple

import numpy as np

from starfish.codebook.codebook import Codebook
from starfish.imagestack.imagestack import ImageStack
from starfish.intensity_table import IntensityTable
from ._base import SpotFinderAlgorithmBase
from .combine_adjacent_features import CombineAdjacentFeatures, ConnectedComponentDecodingResult


class PixelSpotDetector(SpotFinderAlgorithmBase):
    def __init__(
            self, codebook: Codebook, metric: str, distance_threshold: float,
            magnitude_threshold: int, min_area: int, max_area: int, norm_order: int=2,
            crop_x: int=0, crop_y: int=0, crop_z: int=0, **kwargs) -> None:
        """Decode an image by first coding each pixel, then combining the results into spots

        Parameters
        ----------
        codebook : Codebook
            Codebook object mapping codewords to the targets they are designed to detect
        metric : str
            the sklearn metric string to pass to NearestNeighbors
        distance_threshold : float
            spots whose codewords are more than this metric distance from an expected code are
            filtered
        magnitude_threshold : int
            spots with intensity less than this value are filtered
        min_area : int
            spots with total area less than this value are filtered
        max_area : int
            spots with total area greater than this value are filtered
        norm_order : int
            order of L_p norm to apply to intensities and codes when using metric_decode to pair
            each intensities to its closest target (default = 2)
        crop_x, crop_y, crop_z : int
            number of pixels to crop from the top and bottom of each of the x, y, and z axes of
            an ImageStack (default = 0)

        """
        self.codebook = codebook
        self.metric = metric
        self.distance_threshold = distance_threshold
        self.magnitude_threshold = magnitude_threshold
        self.min_area = min_area
        self.max_area = max_area
        self.norm_order = norm_order
        self.crop_x = crop_x
        self.crop_y = crop_y
        self.crop_z = crop_z

    def run(
        self, stack: ImageStack,
    ) -> Tuple[IntensityTable, ConnectedComponentDecodingResult]:
        """decode pixels and combine them into spots using connected component labeling

        Parameters
        ----------
        stack : ImageStack
            ImageStack containing spots

        Returns
        -------
        IntensityTable :
            IntensityTable containing decoded spots
        ConnectedComponentDecodingResult :
            Results of connected component labeling

        """
        pixel_intensities = IntensityTable.from_image_stack(
            stack, crop_x=self.crop_x, crop_y=self.crop_y, crop_z=self.crop_z)
        decoded_intensities = self.codebook.metric_decode(
            pixel_intensities,
            max_distance=self.distance_threshold,
            min_intensity=self.magnitude_threshold,
            norm_order=self.norm_order,
            metric=self.metric
        )
        caf = CombineAdjacentFeatures(
            min_area=self.min_area,
            max_area=self.max_area,
            mask_filtered_features=True
        )
        decoded_spots, image_decoding_results = caf.run(intensities=decoded_intensities)

        return decoded_spots, image_decoding_results

    @classmethod
<<<<<<< HEAD
    def add_arguments(cls, group_parser):
=======
    def _add_arguments(cls, group_parser):
        group_parser.add_argument("--codebook-input", help="csv file containing a codebook")
>>>>>>> a6f11653
        group_parser.add_argument("--metric", type=str, default='euclidean')
        group_parser.add_argument(
            "--distance-threshold", type=float, default=0.5176,
            help="maximum distance a pixel may be from a codeword before it is filtered"
        )
        group_parser.add_argument(
            "--magnitude-threshold", type=float, default=1,
            help="minimum magnitude of a feature"
        )
        group_parser.add_argument(
            "--min-area", type=int, default=2,
            help="minimum area of a feature"
        )
        group_parser.add_argument(
            "--max-area", type=int, default=np.inf,
            help="maximum area of a feature"
        )
        group_parser.add_argument(
            "--norm-order", type=int, default=2,
            help="order of L_p norm to apply to intensities "
            "and codes when using metric_decode to pair each intensities to its closest target"
        )
        group_parser.add_argument('--crop-x', type=int, default=0)
        group_parser.add_argument('--crop-y', type=int, default=0)
        group_parser.add_argument('--crop-z', type=int, default=0)<|MERGE_RESOLUTION|>--- conflicted
+++ resolved
@@ -87,12 +87,7 @@
         return decoded_spots, image_decoding_results
 
     @classmethod
-<<<<<<< HEAD
-    def add_arguments(cls, group_parser):
-=======
     def _add_arguments(cls, group_parser):
-        group_parser.add_argument("--codebook-input", help="csv file containing a codebook")
->>>>>>> a6f11653
         group_parser.add_argument("--metric", type=str, default='euclidean')
         group_parser.add_argument(
             "--distance-threshold", type=float, default=0.5176,
