.. _API:

API
===

.. toctree::
   :maxdepth: 2
   :caption: Contents:

.. toctree::
   :hidden:

   self

.. toctree::
   core_objects/index.rst

.. toctree::
   image/index.rst

.. toctree::
   spots/index.rst

.. toctree::
   types/index.rst

.. toctree::
<<<<<<< HEAD
   plot/plot.rst

.. toctree::
   utils/index.rst
=======
   plot/index.rst

.. toctree::
   validation/index.rst
>>>>>>> 5a6790ca
<|MERGE_RESOLUTION|>--- conflicted
+++ resolved
@@ -25,14 +25,10 @@
    types/index.rst
 
 .. toctree::
-<<<<<<< HEAD
-   plot/plot.rst
-
-.. toctree::
-   utils/index.rst
-=======
    plot/index.rst
 
 .. toctree::
    validation/index.rst
->>>>>>> 5a6790ca
+
+.. toctree::
+   utils/index.rst