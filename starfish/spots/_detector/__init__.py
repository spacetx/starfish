--- conflicted
+++ resolved
@@ -1,11 +1,7 @@
 import os
 from typing import Type
 
-<<<<<<< HEAD
-import numpy as np
-=======
 import click
->>>>>>> 5fd62ddb
 
 from starfish.codebook.codebook import Codebook
 from starfish.imagestack.imagestack import ImageStack
@@ -24,63 +20,6 @@
         return _base.SpotFinderAlgorithmBase
 
     @classmethod
-<<<<<<< HEAD
-    def add_to_parser(cls, subparsers):
-        """Adds the spot finder component to the CLI argument parser."""
-        spot_finder_group = subparsers.add_parser("detect_spots")
-        spot_finder_group.add_argument("-i", "--input", type=FsExistsType(), required=True)
-        spot_finder_group.add_argument("-o", "--output", required=True)
-        spot_finder_group.add_argument(
-            '--blobs-stack', default=None, required=False, help=(
-                'ImageStack that contains the blobs. Will be max-projected across imaging round '
-                'and channel to produce the blobs_image'
-            )
-        )
-        spot_finder_group.add_argument(
-            '--reference-image-from-max-projection', default=False, action='store_true', help=(
-                'Construct a reference image by max projecting imaging rounds and channels. Spots '
-                'are found in this image and then measured across all images in the input stack.'
-            )
-        )
-        spot_finder_group.add_argument(
-            '--codebook', default=None, required=False, help=(
-                'A spaceTx spec-compliant json file that describes a three dimensional tensor '
-                'whose values are the expected intensity of a spot for each code in each imaging '
-                'round and each color channel.'
-            )
-        )
-        spot_finder_group.set_defaults(starfish_command=SpotFinder._cli)
-        spot_finder_subparsers = spot_finder_group.add_subparsers(
-            dest="spot_finder_algorithm_class")
-
-        for algorithm_cls in cls._algorithm_to_class_map().values():
-            group_parser = spot_finder_subparsers.add_parser(algorithm_cls._get_algorithm_name())
-            group_parser.set_defaults(spot_finder_algorithm_class=algorithm_cls)
-            algorithm_cls._add_arguments(group_parser)
-
-        cls.spot_finder_group = spot_finder_group
-
-    @classmethod
-    def _cli(cls, args, print_help=False):
-        """Runs the spot finder component based on parsed arguments."""
-
-        if args.spot_finder_algorithm_class is None or print_help:
-            cls.spot_finder_group.print_help()
-            cls.spot_finder_group.exit(status=2)
-
-        print('Detecting Spots ...')
-        image_stack = ImageStack.from_path_or_url(args.input)
-
-        if args.codebook is not None:
-            args.codebook = Codebook.from_json(args.codebook)
-
-        instance = args.spot_finder_algorithm_class(**vars(args))
-
-        if args.blobs_stack is not None:
-            blobs_stack = ImageStack.from_path_or_url(args.blobs_stack)  # type: ignore
-            blobs_image_max = blobs_stack.max_proj(Indices.ROUND, Indices.CH)
-            blobs_image = blobs_image_max._squeezed_numpy(Indices.ROUND, Indices.CH)
-=======
     def _cli_run(cls, ctx, instance):
         output = ctx.obj["output"]
         blobs_stack = ctx.obj["blobs_stack"]
@@ -88,9 +27,9 @@
         ref_image = ctx.obj["reference_image_from_max_projection"]
         if blobs_stack is not None:
             blobs_stack = ImageStack.from_path_or_url(blobs_stack)  # type: ignore
-            blobs_image = blobs_stack.max_proj(Indices.ROUND, Indices.CH)
+            blobs_max = blobs_stack.max_proj(Indices.ROUND, Indices.CH)
+            blobs_image = blobs_max._squeezed_numpy(Indices.ROUND, Indices.CH)
             #  TODO: this won't work for PixelSpotDectector
->>>>>>> 5fd62ddb
             intensities = instance.run(
                 image_stack,
                 blobs_image=blobs_image,
