import numpy as np

from starfish.spots._detector.gaussian import GaussianSpotDetector
from starfish.types import Features, Indices
from starfish.util.synthesize import SyntheticData


def test_round_trip_synthetic_data():
    np.random.seed(0)

    sd = SyntheticData(
        n_ch=2,
        n_round=3,
        n_spots=1,
        n_codes=4,
        n_photons_background=0,
        background_electrons=0,
        camera_detection_efficiency=1.0,
        gray_level=1,
        ad_conversion_bits=16,
        point_spread_function=(2, 2, 2),
    )

    codebook = sd.codebook()
    intensities = sd.intensities(codebook=codebook)
    spots = sd.spots(intensities=intensities)
<<<<<<< HEAD
    blobs_image = spots.max_proj(Indices.CH, Indices.ROUND)
    blobs_image = blobs_image._squeezed_numpy(Indices.CH, Indices.ROUND)
=======
    spots_mp = spots.max_proj(Indices.CH, Indices.ROUND)
    spots_mp_numpy = spots_mp._squeezed_numpy(Indices.CH, Indices.ROUND)
>>>>>>> d57a7f66
    gsd = GaussianSpotDetector(
        min_sigma=1, max_sigma=4, num_sigma=5, threshold=0)
    calculated_intensities = gsd.run(spots, blobs_image=spots_mp_numpy)
    decoded_intensities = codebook.metric_decode(
        calculated_intensities,
        max_distance=1,
        min_intensity=0,
        norm_order=2
    )

    # applying the gaussian blur to the intensities causes them to be reduced in magnitude, so
    # they won't be the same size, but they should be in the same place, and decode the same
    # way
    spot1, ch1, round1 = np.where(intensities.values)
    spot2, ch2, round2 = np.where(calculated_intensities.values)
    assert np.array_equal(spot1, spot2)
    assert np.array_equal(ch1, ch2)
    assert np.array_equal(round1, round2)
    assert np.array_equal(
        intensities.coords[Features.TARGET],
        decoded_intensities.coords[Features.TARGET]
    )


# @pytest.mark.skip('long-running integration test, for debugging only')
def test_medium_synthetic_stack():
    np.random.seed(0)

    n_z = 40
    height = 300
    width = 400
    sigma = 2

    sd = SyntheticData(
        n_round=4,
        n_ch=4,
        n_z=n_z,
        height=height,
        width=width,
        n_spots=100,
        n_codes=10,
        point_spread_function=(sigma, sigma, sigma),
    )

    codebook = sd.codebook()
    intensities = sd.intensities(codebook=codebook)

    # some spots won't be detected properly because they will spread outside the image when blurred,
    # so we'll remove those from intensities before we generate spots.

    spot_radius = sigma * np.sqrt(2)  # this is the radius of the spot in pixels

    valid_z = np.logical_and(intensities.z.values > spot_radius,
                             intensities.z.values < (n_z - spot_radius))
    valid_y = np.logical_and(intensities.y.values > spot_radius,
                             intensities.y.values < (height - spot_radius))
    valid_x = np.logical_and(intensities.x.values > spot_radius,
                             intensities.x.values < (width - spot_radius))

    valid_locations = valid_z & valid_y & valid_x
    intensities = intensities[np.where(valid_locations)]
    spots = sd.spots(intensities=intensities)
<<<<<<< HEAD
    blobs_image = spots.max_proj(Indices.CH, Indices.ROUND)
    blobs_image = blobs_image._squeezed_numpy(Indices.CH, Indices.ROUND)
=======
    spots_mp = spots.max_proj(Indices.CH, Indices.ROUND)
    spots_mp_numpy = spots_mp._squeezed_numpy(Indices.CH, Indices.ROUND)
>>>>>>> d57a7f66
    gsd = GaussianSpotDetector(
        min_sigma=1, max_sigma=4, num_sigma=5, threshold=1e-4)
    calculated_intensities = gsd.run(spots, blobs_image=spots_mp_numpy)
    calculated_intensities = codebook.metric_decode(
        calculated_intensities, max_distance=1, min_intensity=0, norm_order=2
    )

    # spots are detected in a different order that they're generated; sorting makes comparison easy
    sorted_intensities = intensities.sortby([Indices.Z.value, Indices.Y.value, Indices.X.value])
    sorted_calculated_intensities = calculated_intensities.sortby(
        [Indices.Z.value, Indices.Y.value, Indices.X.value]
    )

    # verify that the spots are all detected, and decode to the correct targets
    assert np.array_equal(
        sorted_intensities[Features.TARGET].values,
        sorted_calculated_intensities[Features.TARGET].values
    )<|MERGE_RESOLUTION|>--- conflicted
+++ resolved
@@ -24,13 +24,8 @@
     codebook = sd.codebook()
     intensities = sd.intensities(codebook=codebook)
     spots = sd.spots(intensities=intensities)
-<<<<<<< HEAD
-    blobs_image = spots.max_proj(Indices.CH, Indices.ROUND)
-    blobs_image = blobs_image._squeezed_numpy(Indices.CH, Indices.ROUND)
-=======
     spots_mp = spots.max_proj(Indices.CH, Indices.ROUND)
     spots_mp_numpy = spots_mp._squeezed_numpy(Indices.CH, Indices.ROUND)
->>>>>>> d57a7f66
     gsd = GaussianSpotDetector(
         min_sigma=1, max_sigma=4, num_sigma=5, threshold=0)
     calculated_intensities = gsd.run(spots, blobs_image=spots_mp_numpy)
@@ -93,13 +88,8 @@
     valid_locations = valid_z & valid_y & valid_x
     intensities = intensities[np.where(valid_locations)]
     spots = sd.spots(intensities=intensities)
-<<<<<<< HEAD
-    blobs_image = spots.max_proj(Indices.CH, Indices.ROUND)
-    blobs_image = blobs_image._squeezed_numpy(Indices.CH, Indices.ROUND)
-=======
     spots_mp = spots.max_proj(Indices.CH, Indices.ROUND)
     spots_mp_numpy = spots_mp._squeezed_numpy(Indices.CH, Indices.ROUND)
->>>>>>> d57a7f66
     gsd = GaussianSpotDetector(
         min_sigma=1, max_sigma=4, num_sigma=5, threshold=1e-4)
     calculated_intensities = gsd.run(spots, blobs_image=spots_mp_numpy)
