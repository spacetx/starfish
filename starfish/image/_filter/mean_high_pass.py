--- conflicted
+++ resolved
@@ -48,11 +48,7 @@
             help="indicates that the image stack should be filtered in 3d")
 
     @staticmethod
-<<<<<<< HEAD
-    def high_pass(image: np.ndarray, size: Union[Number, Tuple[Number]]) -> np.ndarray:
-=======
     def high_pass(image: np.ndarray, size: Number, rescale: bool=False) -> np.ndarray:
->>>>>>> ec51e5b6
         """
         Applies a mean high pass filter to an image
 
