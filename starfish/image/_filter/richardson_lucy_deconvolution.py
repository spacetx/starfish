--- conflicted
+++ resolved
@@ -52,11 +52,7 @@
     # and the results look bad. #548 addresses this problem.
     @staticmethod
     def richardson_lucy_deconv(
-<<<<<<< HEAD
-            image: np.ndarray, iterations: int, psf: np.ndarray, clip: bool=True) -> np.ndarray:
-=======
             image: np.ndarray, iterations: int, psf: np.ndarray, clip: bool) -> np.ndarray:
->>>>>>> ec51e5b6
         """
         Deconvolves input image with a specified point spread function.
 
