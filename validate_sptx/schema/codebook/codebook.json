{
  "$id": "https://github.com/spacetx/starfish/sptx-format/schema/codebook/codebook.json",
  "$schema": "http://json-schema.org/draft-07/schema#",
  "type": "object",
<<<<<<< HEAD
  "minItems": 1,
  "items": {
    "type": "object",
    "required": [
      "codeword",
      "target"
    ],
    "properties": {
      "codeword": {
        "$ref": "schema/codebook/codeword.json"
      },
      "target": {
        "type": "string",
        "description": "the target molecule (often gene or protein) identified by a codeword",
        "examples": [
          "ACTB", "CD4"
        ]
=======
  "description": "Codebook for mapping image features to target molecules.",
  "required": [
    "version",
    "mappings"
  ],
  "additionalProperties": false,
  "properties": {
    "version": {
      "$ref": "schema/version.json"
    },
    "mappings": {
      "type": "array",
      "minItems": 1,
      "items": {
        "type": "object",
        "required": [
          "codeword",
          "target"
        ],
        "properties": {
          "codeword": {
            "$ref": "schema/codebook/codeword.json"
          },
          "target": {
            "type": "string",
            "description": "the target molecule (often gene or protein) identified by a codeword",
            "examples": [
              "ACTB",
              "CD4"
            ]
          }
        }
>>>>>>> 2b675ada
      }
    }
  }
}<|MERGE_RESOLUTION|>--- conflicted
+++ resolved
@@ -2,25 +2,6 @@
   "$id": "https://github.com/spacetx/starfish/sptx-format/schema/codebook/codebook.json",
   "$schema": "http://json-schema.org/draft-07/schema#",
   "type": "object",
-<<<<<<< HEAD
-  "minItems": 1,
-  "items": {
-    "type": "object",
-    "required": [
-      "codeword",
-      "target"
-    ],
-    "properties": {
-      "codeword": {
-        "$ref": "schema/codebook/codeword.json"
-      },
-      "target": {
-        "type": "string",
-        "description": "the target molecule (often gene or protein) identified by a codeword",
-        "examples": [
-          "ACTB", "CD4"
-        ]
-=======
   "description": "Codebook for mapping image features to target molecules.",
   "required": [
     "version",
@@ -53,7 +34,6 @@
             ]
           }
         }
->>>>>>> 2b675ada
       }
     }
   }
