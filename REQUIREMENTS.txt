--- conflicted
+++ resolved
@@ -12,16 +12,8 @@
 numpy<2
 read_roi
 regional
-<<<<<<< HEAD
-semantic_version
-# 0.16.[012] are excluded because https://github.com/scikit-image/scikit-image/pull/3984 introduced
-# a bug into max peak finder.  0.16.3 presumably will have the fix from
-# https://github.com/scikit-image/scikit-image/pull/4263.
-scikit-image
-=======
 # scikit-image is temporarily pinned as newer versions require updating module imports
 scikit-image==0.21
->>>>>>> 233b0136
 scikit-learn
 seaborn
 semantic_version
