--- conflicted
+++ resolved
@@ -159,31 +159,7 @@
         )
 
         try:
-<<<<<<< HEAD
-            intensities = IntensityTable.load(os.path.join(tempdir, "results", "spots.nc"))
-=======
-            for subdir in TestWithIssData.SUBDIRS:
-                os.makedirs("{tempdir}".format(
-                    tempdir=os.path.join(tempdir, subdir)))
-            for stage in TestWithIssData.STAGES:
-                cmdline = [
-                    element(tempdir=tempdir) if callable(element) else element
-                    for element in stage
-                ]
-                if cmdline[0] == "starfish" and coverage_enabled:
-                    coverage_cmdline = [
-                        "coverage", "run",
-                        "-p",
-                        "--source", "starfish",
-                        "-m", "starfish",
-                    ]
-                    coverage_cmdline.extend(cmdline[1:])
-                    cmdline = coverage_cmdline
-                with clock.timeit(callback):
-                    subprocess.check_call(cmdline)
-
             intensities = IntensityTable.load(os.path.join(tempdir, "results", "decoded-spots.nc"))
->>>>>>> 23cf54b2
             genes, counts = np.unique(
                 intensities.coords[Features.TARGET], return_counts=True)
             gene_counts = pd.Series(counts, genes)
