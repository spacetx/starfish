import os
from typing import Type

import click

from starfish.codebook.codebook import Codebook
from starfish.imagestack.imagestack import ImageStack
from starfish.pipeline import AlgorithmBase, PipelineComponent
from starfish.types import Indices
from . import _base
from . import gaussian
from . import pixel_spot_detector
from . import trackpy_local_max_peak_finder


class SpotFinder(PipelineComponent):

    @classmethod
    def _get_algorithm_base_class(cls) -> Type[AlgorithmBase]:
        return _base.SpotFinderAlgorithmBase

    @classmethod
    def _cli_run(cls, ctx, instance):
        output = ctx.obj["output"]
        blobs_stack = ctx.obj["blobs_stack"]
        image_stack = ctx.obj["image_stack"]
        ref_image = ctx.obj["reference_image_from_max_projection"]
        if blobs_stack is not None:
            blobs_stack = ImageStack.from_path_or_url(blobs_stack)  # type: ignore
<<<<<<< HEAD
            blobs_max = blobs_stack.max_proj(Indices.ROUND, Indices.CH)
            blobs_image = blobs_max._squeezed_numpy(Indices.ROUND, Indices.CH)
=======
            mp = blobs_stack.max_proj(Indices.ROUND, Indices.CH)
            mp_numpy = mp._squeezed_numpy(Indices.ROUND, Indices.CH)
>>>>>>> d57a7f66
            #  TODO: this won't work for PixelSpotDectector
            intensities = instance.run(
                image_stack,
                blobs_image=mp_numpy,
                reference_image_from_max_projection=ref_image,
            )
        else:
            intensities = instance.run(image_stack)

        # When PixelSpotDetector is used run() returns a tuple
        if isinstance(intensities, tuple):
            intensities = intensities[0]
        intensities.save(output)

    @staticmethod
    @click.group("detect_spots")
    @click.option("-i", "--input", required=True, type=click.Path(exists=True))
    @click.option("-o", "--output", required=True)
    @click.option(
        '--blobs-stack', default=None, required=False, help=(
            'ImageStack that contains the blobs. Will be max-projected across imaging round '
            'and channel to produce the blobs_image'
        )
    )
    @click.option(
        '--reference-image-from-max-projection', default=False, is_flag=True, help=(
            'Construct a reference image by max projecting imaging rounds and channels. Spots '
            'are found in this image and then measured across all images in the input stack.'
        )
    )
    @click.option(
        '--codebook', default=None, required=False, help=(
            'A spaceTx spec-compliant json file that describes a three dimensional tensor '
            'whose values are the expected intensity of a spot for each code in each imaging '
            'round and each color channel.'
        )
    )
    @click.pass_context
    def _cli(ctx, input, output, blobs_stack, reference_image_from_max_projection, codebook):
        print('Detecting Spots ...')
        ctx.obj = dict(
            component=SpotFinder,
            image_stack=ImageStack.from_path_or_url(input),
            output=output,
            blobs_stack=blobs_stack,
            reference_image_from_max_projection=reference_image_from_max_projection,
            codebook=None,
        )

        if codebook is not None:
            ctx.obj["codebook"] = Codebook.from_json(codebook)


SpotFinder._cli_register()<|MERGE_RESOLUTION|>--- conflicted
+++ resolved
@@ -27,13 +27,8 @@
         ref_image = ctx.obj["reference_image_from_max_projection"]
         if blobs_stack is not None:
             blobs_stack = ImageStack.from_path_or_url(blobs_stack)  # type: ignore
-<<<<<<< HEAD
-            blobs_max = blobs_stack.max_proj(Indices.ROUND, Indices.CH)
-            blobs_image = blobs_max._squeezed_numpy(Indices.ROUND, Indices.CH)
-=======
             mp = blobs_stack.max_proj(Indices.ROUND, Indices.CH)
             mp_numpy = mp._squeezed_numpy(Indices.ROUND, Indices.CH)
->>>>>>> d57a7f66
             #  TODO: this won't work for PixelSpotDectector
             intensities = instance.run(
                 image_stack,
