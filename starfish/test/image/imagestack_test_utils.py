--- conflicted
+++ resolved
@@ -36,26 +36,15 @@
     return tile_data, axes
 
 
-<<<<<<< HEAD
 def verify_physical_coordinates(stack: ImageStack,
                                 expected_x_coordinates: Tuple[float, float],
                                 expected_y_coordinates: Tuple[float, float],
                                 expected_z_coordinates: Tuple[float, float],
                                 zplane: Optional[int] = None) -> None:
-    """Given an imagestack and a set coordinate min/max values
-=======
-def verify_physical_coordinates(
-        stack: ImageStack,
-        expected_x_coordinates: Tuple[float, float],
-        expected_y_coordinates: Tuple[float, float],
-        expected_z_coordinates: Tuple[float, float]
-) -> None:
     """Given an imagestack and a set of coordinate min/max values
->>>>>>> a18d34bd
     verify that the physical coordinates on the stack match the expected
     range of values for each coord dimension.
     """
-
     assert np.all(np.isclose(stack.xarray[Coordinates.X.value],
                              np.linspace(expected_x_coordinates[0],
                                          expected_x_coordinates[1],
