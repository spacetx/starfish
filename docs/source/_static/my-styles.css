/*
footer {
  background-color: red;
}
*/

div.body {
  max-width: 100%;
}

/* ensures that readthedocs banner doesn't cover content */
.content {
  padding-bottom: 46px;
}

/* Make navbar blue */
.navbar-default {
  background-color: #2c3e50;
  border-color: transparent;
}

/* Change hover and focus color to green */
.navbar-default .navbar-brand:hover,
.navbar-default .navbar-brand:focus {
  color: #18bc9c;
  background-color: transparent;
}
.navbar-default .navbar-nav > li > a:hover,
.navbar-default .navbar-nav > li > a:focus {
  color: #18bc9c;
  background-color: transparent;
}

/* Increase size of html_logo */
.navbar-brand span img{
  height: 40px;
  position: relative;
  top: -10px;
}

/* For collapsible code snippets */
.toggle .header {
    display: block;
    clear: both;
}

.toggle .header:after {
    content: " ▶";
}

.toggle .header.open:after {
    content: " ▼";
}

/* For landing page banner */
.jumbotron{
    position: relative;
    margin-top: 0px;
    margin-bottom: 0px;
    text-align: left;
<<<<<<< HEAD
    padding-top: 0px;
    padding-bottom: 20px;
}

/* Explicit role for interpreted text intended for title on landing page dark background
 Usage: :white:`text to be styled` in rST. */
.white {
=======
    padding-top: 20px;
    padding-bottom: 20px;
}

/* Landing page header style */
.jumbotron h1 {
>>>>>>> 0291e001
    font-family: Lato,Helvetica Neue,Helvetica,Arial,sans-serif;
    font-size: 39px;
    font-style: italic;
    font-weight: 400;
    color: white;
<<<<<<< HEAD
=======
    min-height: 220px;
}

/* fix sphinx-gallery footer with bootstrap theme */

.content .container {
  width: unset;
  margin-left: unset;
  margin-right: unset;
  padding-left: unset;
  padding-right: unset;
>>>>>>> 0291e001
}<|MERGE_RESOLUTION|>--- conflicted
+++ resolved
@@ -58,29 +58,17 @@
     margin-top: 0px;
     margin-bottom: 0px;
     text-align: left;
-<<<<<<< HEAD
-    padding-top: 0px;
-    padding-bottom: 20px;
-}
-
-/* Explicit role for interpreted text intended for title on landing page dark background
- Usage: :white:`text to be styled` in rST. */
-.white {
-=======
     padding-top: 20px;
     padding-bottom: 20px;
 }
 
 /* Landing page header style */
 .jumbotron h1 {
->>>>>>> 0291e001
     font-family: Lato,Helvetica Neue,Helvetica,Arial,sans-serif;
     font-size: 39px;
     font-style: italic;
     font-weight: 400;
     color: white;
-<<<<<<< HEAD
-=======
     min-height: 220px;
 }
 
@@ -92,5 +80,4 @@
   margin-right: unset;
   padding-left: unset;
   padding-right: unset;
->>>>>>> 0291e001
 }