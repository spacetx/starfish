{
 "cells": [
  {
   "cell_type": "code",
   "execution_count": null,
   "metadata": {},
   "outputs": [],
   "source": [
    "# plotting\n",
    "%matplotlib inline\n",
    "import matplotlib.pyplot as plt\n",
    "import seaborn as sns\n",
    "\n",
    "sns.set_context('talk')\n",
    "sns.set_style('ticks')"
   ]
  },
  {
   "cell_type": "code",
   "execution_count": null,
   "metadata": {},
   "outputs": [],
   "source": [
    "# munging\n",
    "import os\n",
    "import requests\n",
    "import tempfile"
   ]
  },
  {
   "cell_type": "code",
   "execution_count": null,
   "metadata": {},
   "outputs": [],
   "source": [
    "# science\n",
    "from starfish import IntensityTable, Experiment, FieldOfView, ImageStack\n",
    "from starfish.plot import histogram, compare_copy_number\n",
    "from starfish.plot.decoded_spots import decoded_spots\n",
    "from starfish.types import Features, Indices\n",
    "import numpy as np\n",
    "import pandas as pd\n",
    "\n",
    "from showit import image"
   ]
  },
  {
   "cell_type": "markdown",
   "metadata": {},
   "source": [
    "## Load IntensityTables"
   ]
  },
  {
   "cell_type": "code",
   "execution_count": null,
   "metadata": {},
   "outputs": [],
   "source": [
    "# IntensityTable can't download from directories without list privileges\n",
    "\n",
    "data_root = \"https://d2nhj9g34unfro.cloudfront.net/assay_comparison/\"\n",
    "iss_link = os.path.join(data_root, \"iss.nc\")\n",
    "merfish_link = os.path.join(data_root, \"merfish.nc\")\n",
    "dartfish_link = os.path.join(data_root, \"dartfish.nc\")\n",
    "\n",
    "tmp = tempfile.gettempdir()\n",
    "iss_nc = os.path.join(tmp, \"iss.nc\")\n",
    "merfish_nc = os.path.join(tmp, \"merfish.nc\")\n",
    "dartfish_nc = os.path.join(tmp, \"dartfish.nc\")\n",
    "\n",
    "\n",
    "def curl(dest_path, link):\n",
    "    with open(dest_path, \"wb\") as fh:\n",
    "        fh.write(requests.get(link).content)\n",
    "\n",
    "\n",
    "curl(iss_nc, iss_link)\n",
    "curl(merfish_nc, merfish_link)\n",
    "curl(dartfish_nc, dartfish_link)\n",
    "\n",
    "iss_intensity_table = IntensityTable.load(iss_nc)\n",
    "merfish_intensity_table = IntensityTable.load(merfish_nc)\n",
    "dartfish_intensity_table = IntensityTable.load(dartfish_nc)"
   ]
  },
  {
   "cell_type": "code",
   "execution_count": null,
   "metadata": {},
   "outputs": [],
   "source": [
    "datasets = [iss_intensity_table, merfish_intensity_table, dartfish_intensity_table]"
   ]
  },
  {
   "cell_type": "markdown",
   "metadata": {},
   "source": [
    "## Load Background Images"
   ]
  },
  {
   "cell_type": "code",
   "execution_count": null,
   "metadata": {},
   "outputs": [],
   "source": [
    "# construct background images for each assay\n",
    "import starfish.data\n",
    "experiment = starfish.data.DARTFISH()\n",
    "\n",
<<<<<<< HEAD
    "dartfish_nuclei = experiment.fov()['nuclei'].max_proj(Indices.CH, Indices.ROUND, Indices.Z)\n",
    "dartfish_nuclei = dartfish_nuclei._squeezed_numpy(Indices.CH, Indices.ROUND, Indices.Z)\n",
=======
    "dartfish_nuclei_mp = experiment.fov()['nuclei'].max_proj(Indices.CH, Indices.ROUND, Indices.Z)\n",
    "dartfish_nuclei_mp_numpy = dartfish_nuclei_mp._squeezed_numpy(Indices.CH, Indices.ROUND, Indices.Z)\n",
>>>>>>> d57a7f66
    "dartfish_link = os.path.join(data_root, \"dartfish_dots_image.npy\")\n",
    "dartfish_npy = os.path.join(tmp, \"dartfish.npy\")\n",
    "curl(dartfish_npy, dartfish_link)\n",
    "dartfish_dots = np.load(dartfish_npy)"
   ]
  },
  {
   "cell_type": "code",
   "execution_count": null,
   "metadata": {},
   "outputs": [],
   "source": [
    "experiment = starfish.data.ISS()\n",
    "\n",
<<<<<<< HEAD
    "iss_nuclei = experiment.fov()['nuclei'].max_proj(Indices.CH, Indices.ROUND, Indices.Z)\n",
    "iss_nuclei = iss_nuclei._squeezed_numpy(Indices.CH, Indices.ROUND, Indices.Z)\n",
    "iss_dots = experiment.fov()['dots'].max_proj(Indices.CH, Indices.ROUND, Indices.Z)\n",
    "iss_dots = iss_dots._squeezed_numpy(Indices.CH, Indices.ROUND, Indices.Z)"
=======
    "iss_nuclei_mp = experiment.fov()['nuclei'].max_proj(Indices.CH, Indices.ROUND, Indices.Z)\n",
    "iss_nuclei_mp_numpy = iss_nuclei_mp._squeezed_numpy(Indices.CH, Indices.ROUND, Indices.Z)\n",
    "iss_dots_mp = experiment.fov()['dots'].max_proj(Indices.CH, Indices.ROUND, Indices.Z)\n",
    "iss_dots_mp_numpy = iss_dots_mp._squeezed_numpy(Indices.CH, Indices.ROUND, Indices.Z)"
>>>>>>> d57a7f66
   ]
  },
  {
   "cell_type": "code",
   "execution_count": null,
   "metadata": {},
   "outputs": [],
   "source": [
    "experiment = starfish.data.MERFISH()\n",
<<<<<<< HEAD
    "merfish_nuclei = experiment.fov()['nuclei'].max_proj(Indices.CH, Indices.ROUND, Indices.Z)._squeezed_numpy()\n",
    "merfish_nuclei = merfish_nuclei._squeezed_numpy(Indices.CH, Indices.ROUND, Indices.Z)\n",
    "# merfish doesn't have a dots image, and some of the channels are stronger than others.\n",
    "# We can use the scale factors to get the right levels\n",
    "merfish_background = experiment.fov()[FieldOfView.PRIMARY_IMAGES].max_proj(Indices.CH, Indices.ROUND)\n",
    "merfish_background = merfish_background._squeezed_numpy(Indices.CH, Indices.ROUND)\n",
    "merfish_background = np.reshape(merfish_background, (1, 1, *merfish_background.shape))\n",
    "merfish_background = ImageStack.from_numpy_array(merfish_background)\n",
=======
    "merfish_nuclei_mp = experiment.fov()['nuclei'].max_proj(Indices.CH, Indices.ROUND, Indices.Z)._squeezed_numpy()\n",
    "merfish_nuclei__mp_numpy = merfish_nuclei_mp._squeezed_numpy(Indices.CH, Indices.ROUND, Indices.Z)\n",
    "# merfish doesn't have a dots image, and some of the channels are stronger than others.\n",
    "# We can use the scale factors to get the right levels\n",
    "merfish_background = experiment.fov()[FieldOfView.PRIMARY_IMAGES].max_proj(Indices.CH, Indices.ROUND)\n",
    "\n",
>>>>>>> d57a7f66
    "\n",
    "from starfish.image import Filter\n",
    "clip = Filter.Clip(p_max=99.7)\n",
    "merfish_dots = clip.run(merfish_background)\n",
    "\n",
<<<<<<< HEAD
    "merfish_dots = merfish_dots.max_proj(Indices.CH, Indices.ROUND, Indices.Z)\n",
    "merfish_dots = merfish_dots._squeezed_numpy(Indices.CH, Indices.ROUND, Indices.Z)"
=======
    "merfish_mp = merfish_dots.max_proj(Indices.CH, Indices.ROUND, Indices.Z)\n",
    "merfish_mp_numpy = merfish_mp._squeezed_numpy(Indices.CH, Indices.ROUND, Indices.Z)"
>>>>>>> d57a7f66
   ]
  },
  {
   "cell_type": "markdown",
   "metadata": {},
   "source": [
    "## Load Decoded Images"
   ]
  },
  {
   "cell_type": "markdown",
   "metadata": {},
   "source": [
    "Numpy load can't download files from s3 either."
   ]
  },
  {
   "cell_type": "code",
   "execution_count": null,
   "metadata": {},
   "outputs": [],
   "source": [
    "merfish_link = os.path.join(data_root, \"merfish_decoded_image.npy\")\n",
    "dartfish_link = os.path.join(data_root, \"dartfish_decoded_image.npy\")\n",
    "\n",
    "merfish_npy = os.path.join(tmp, \"merfish_decoded_image.npy\")\n",
    "dartfish_npy = os.path.join(tmp, \"dartfish_decoded_image.npy\")\n",
    "\n",
    "\n",
    "curl(merfish_npy, merfish_link)\n",
    "curl(dartfish_npy, dartfish_link)\n",
    "\n",
    "\n",
    "merfish_decoded_image = np.squeeze(np.load(merfish_npy))\n",
    "dartfish_decoded_image = np.squeeze(np.load(dartfish_npy))"
   ]
  },
  {
   "cell_type": "markdown",
   "metadata": {},
   "source": [
    "## Show Different Background Types for MERFISH"
   ]
  },
  {
   "cell_type": "code",
   "execution_count": null,
   "metadata": {},
   "outputs": [],
   "source": [
    "f, ((ax1, ax2), (ax3, ax4), (ax5, ax6)) = plt.subplots(ncols=2, nrows=3, figsize=(30, 45))\n",
    "decoded_spots(\n",
    "    merfish_intensity_table,\n",
    "    background_image=np.zeros_like(merfish_mp_numpy),\n",
    "    spots_kwargs=dict(alpha=1.),\n",
    "    ax=ax1\n",
    ")\n",
    "decoded_spots(\n",
    "    merfish_intensity_table,\n",
    "    background_image=merfish_mp_numpy,\n",
    "    spots_kwargs=dict(alpha=1.),\n",
    "    ax=ax3\n",
    ")\n",
    "decoded_spots(\n",
    "    merfish_intensity_table,\n",
    "    background_image=merfish_nuclei__mp_numpy,\n",
    "    spots_kwargs=dict(alpha=1.),\n",
    "    ax=ax5\n",
    ")\n",
    "decoded_spots(\n",
    "    decoded_image=merfish_decoded_image,\n",
    "    decoded_image_kwargs=dict(alpha=1.),\n",
    "    ax=ax2\n",
    ")\n",
    "decoded_spots(\n",
    "    decoded_image=merfish_decoded_image,\n",
    "    background_image=merfish_mp_numpy,\n",
    "    decoded_image_kwargs=dict(alpha=1.),\n",
    "    ax=ax4\n",
    ")\n",
    "decoded_spots(\n",
    "    decoded_image=merfish_decoded_image,\n",
    "    background_image=merfish_nuclei__mp_numpy,\n",
    "    decoded_image_kwargs=dict(alpha=1.),\n",
    "    ax=ax6\n",
    ");"
   ]
  },
  {
   "cell_type": "markdown",
   "metadata": {},
   "source": [
    "From these examples, we can see that the point cloud over-estimates the spot size\n",
    "(perhaps we're calculating radius wrong?)"
   ]
  },
  {
   "cell_type": "markdown",
   "metadata": {},
   "source": [
    "## Show different background types for DARTFISH"
   ]
  },
  {
   "cell_type": "code",
   "execution_count": null,
   "metadata": {},
   "outputs": [],
   "source": [
    "f, ((ax1, ax2), (ax3, ax4), (ax5, ax6)) = plt.subplots(ncols=2, nrows=3, figsize=(30, 45))\n",
    "decoded_spots(\n",
    "    dartfish_intensity_table,\n",
    "    background_image=np.zeros_like(dartfish_dots),\n",
    "    spots_kwargs=dict(alpha=1.),\n",
    "    ax=ax1\n",
    ")\n",
    "decoded_spots(\n",
    "    dartfish_intensity_table,\n",
    "    background_image=dartfish_dots,\n",
    "    spots_kwargs=dict(alpha=1.),\n",
    "    ax=ax3\n",
    ")\n",
    "decoded_spots(\n",
    "    dartfish_intensity_table,\n",
    "    background_image=dartfish_nuclei_mp_numpy,\n",
    "    spots_kwargs=dict(alpha=1.),\n",
    "    ax=ax5\n",
    ")\n",
    "decoded_spots(\n",
    "    decoded_image=dartfish_decoded_image,\n",
    "    decoded_image_kwargs=dict(alpha=1.),\n",
    "    ax=ax2\n",
    ")\n",
    "decoded_spots(\n",
    "    decoded_image=dartfish_decoded_image,\n",
    "    background_image=dartfish_dots,\n",
    "    decoded_image_kwargs=dict(alpha=1.),\n",
    "    ax=ax4\n",
    ")\n",
    "decoded_spots(\n",
    "    decoded_image=dartfish_decoded_image,\n",
    "    background_image=dartfish_nuclei_mp_numpy,\n",
    "    decoded_image_kwargs=dict(alpha=1.),\n",
    "    ax=ax6\n",
    ");"
   ]
  },
  {
   "cell_type": "markdown",
   "metadata": {},
   "source": [
    "## Show different background types for ISS"
   ]
  },
  {
   "cell_type": "code",
   "execution_count": null,
   "metadata": {},
   "outputs": [],
   "source": [
    "f, ((ax1, ax2), (ax3, ax4), (ax5, ax6)) = plt.subplots(ncols=2, nrows=3, figsize=(30, 40))\n",
    "decoded_spots(\n",
    "    iss_intensity_table,\n",
    "    background_image=np.zeros_like(iss_dots_mp_numpy),\n",
    "    spots_kwargs=dict(alpha=1.),\n",
    "    ax=ax1\n",
    ")\n",
    "decoded_spots(\n",
    "    iss_intensity_table,\n",
    "    background_image=iss_dots_mp_numpy,\n",
    "    spots_kwargs=dict(alpha=1.),\n",
    "    ax=ax3\n",
    ")\n",
    "decoded_spots(\n",
    "    iss_intensity_table,\n",
    "    background_image=iss_nuclei_mp_numpy,\n",
    "    spots_kwargs=dict(alpha=1.),\n",
    "    ax=ax5\n",
    ")\n",
    "\n",
    "# ISS doesn't have a decoded image right now, but we can make one! Leave the placeholders open.\n",
    "for ax in (ax2, ax4, ax6):\n",
    "    ax.set_axis_off()\n",
    "f.tight_layout()"
   ]
  },
  {
   "cell_type": "markdown",
   "metadata": {},
   "source": [
    "## Download available copy number information from assay authors"
   ]
  },
  {
   "cell_type": "code",
   "execution_count": null,
   "metadata": {},
   "outputs": [],
   "source": [
    "dartfish_copy_number = pd.read_csv(\n",
    "    'https://d2nhj9g34unfro.cloudfront.net/20181005/DARTFISH/fov_001/counts.csv',\n",
    "    index_col=0,\n",
    "    squeeze=True\n",
    ")\n",
    "merfish_copy_number = pd.read_csv(\n",
    "    os.path.join(data_root, \"merfish_copy_number_benchmark.csv\"),\n",
    "    index_col=0,\n",
    "    squeeze=True\n",
    ")\n",
    "iss_copy_number = pd.read_csv(\n",
    "    os.path.join(data_root, \"iss_copy_number_benchmark.csv\"),\n",
    "    index_col=1\n",
    ")['cnt']"
   ]
  },
  {
   "cell_type": "code",
   "execution_count": null,
   "metadata": {},
   "outputs": [],
   "source": [
    "f, axes = plt.subplots(ncols=3, nrows=4, figsize=(12, 14))\n",
    "iterable = zip(\n",
    "    [iss_intensity_table, merfish_intensity_table, dartfish_intensity_table],\n",
    "    [iss_copy_number, merfish_copy_number, dartfish_copy_number],\n",
    "    axes[0, :]\n",
    ")\n",
    "for dataset, benchmark, axis in iterable:\n",
    "    compare_copy_number(dataset, benchmark, ax=axis, color='tab:blue')\n",
    "\n",
    "for dataset, axis in zip(datasets, axes[1, :]):\n",
    "    norms = dataset.feature_trace_magnitudes()\n",
    "    histogram(norms, bins=20, log=True, ax=axis)\n",
    "\n",
    "for dataset, axis in zip(datasets, axes[2, :]):\n",
    "    area = (dataset.radius * np.pi) ** 2\n",
    "    histogram(area, bins=20, ax=axis)\n",
    "\n",
    "for dataset, axis in zip([merfish_intensity_table, dartfish_intensity_table], axes[3, 1:]):\n",
    "    distances = dataset[Features.DISTANCE].values\n",
    "    histogram(distances, bins=20, ax=axis)\n",
    "\n",
    "# set the assay names as the titles of the top plots\n",
    "axes[0, 0].set_title('In-Situ Sequencing', fontsize=20)\n",
    "axes[0, 1].set_title('MERFISH', fontsize=20)\n",
    "axes[0, 2].set_title('DARTFISH', fontsize=20);\n",
    "\n",
    "# reset y-axis labels\n",
    "for ax in np.ravel(axes):\n",
    "    ax.set_ylabel('')\n",
    "\n",
    "# reset titles\n",
    "for ax in np.ravel(axes[1:, :]):\n",
    "    ax.set_title('')\n",
    "\n",
    "# set the y-axis labels\n",
    "column_1_axes = (axes[:, 0])\n",
    "plot_names = (\n",
    "    'Copy Number Comparison\\nwith Author Pipelines\\n\\nstarfish result\\n\\n',\n",
    "    'Barcode Magnitude\\nDistributions\\n\\nnumber of features',\n",
    "    'Spot Area\\nDistributions\\n\\nnumber of spots',\n",
    "    'Feature Distances to\\nNearest Code\\n\\nnumber of features\\n\\n'\n",
    ")\n",
    "for ax, name in zip(column_1_axes, plot_names):\n",
    "    ax.set_ylabel(name, fontsize=16)\n",
    "\n",
    "\n",
    "# fix up the figure\n",
    "f.tight_layout()\n",
    "for ax in np.ravel(axes):\n",
    "    sns.despine(ax=ax)\n",
    "\n",
    "# turn off the empty plot, matplotlib is super bad about this.\n",
    "for ax in (axes[3, 0],):\n",
    "    ax.xaxis.set_visible(False)\n",
    "    # make spines (the box) invisible\n",
    "    plt.setp(ax.spines.values(), visible=False)\n",
    "    # remove ticks and labels for the left axis\n",
    "    ax.tick_params(left=False, labelleft=False)\n",
    "    # remove background patch (only needed for non-white background)\n",
    "    ax.patch.set_visible(False)"
   ]
  },
  {
   "cell_type": "markdown",
   "metadata": {},
   "source": [
    "The histogram can be used to demonstrate parameter thresholding, as well."
   ]
  },
  {
   "cell_type": "code",
   "execution_count": null,
   "metadata": {},
   "outputs": [],
   "source": [
    "f, ax = plt.subplots()\n",
    "area = (iss_intensity_table.radius * np.pi) ** 2\n",
    "histogram(\n",
    "    area,\n",
    "    bins=20,\n",
    "    threshold=1000,\n",
    "    title='fake threshold demonstration',\n",
    "    ylabel='number of spots',\n",
    "    xlabel='spot area'\n",
    ");"
   ]
  }
 ],
 "metadata": {
  "kernelspec": {
   "display_name": "Python 3",
   "language": "python",
   "name": "python3"
  },
  "language_info": {
   "codemirror_mode": {
    "name": "ipython",
    "version": 3
   },
   "file_extension": ".py",
   "mimetype": "text/x-python",
   "name": "python",
   "nbconvert_exporter": "python",
   "pygments_lexer": "ipython3",
   "version": "3.6.5"
  }
 },
 "nbformat": 4,
 "nbformat_minor": 2
}<|MERGE_RESOLUTION|>--- conflicted
+++ resolved
@@ -110,13 +110,8 @@
     "import starfish.data\n",
     "experiment = starfish.data.DARTFISH()\n",
     "\n",
-<<<<<<< HEAD
-    "dartfish_nuclei = experiment.fov()['nuclei'].max_proj(Indices.CH, Indices.ROUND, Indices.Z)\n",
-    "dartfish_nuclei = dartfish_nuclei._squeezed_numpy(Indices.CH, Indices.ROUND, Indices.Z)\n",
-=======
     "dartfish_nuclei_mp = experiment.fov()['nuclei'].max_proj(Indices.CH, Indices.ROUND, Indices.Z)\n",
     "dartfish_nuclei_mp_numpy = dartfish_nuclei_mp._squeezed_numpy(Indices.CH, Indices.ROUND, Indices.Z)\n",
->>>>>>> d57a7f66
     "dartfish_link = os.path.join(data_root, \"dartfish_dots_image.npy\")\n",
     "dartfish_npy = os.path.join(tmp, \"dartfish.npy\")\n",
     "curl(dartfish_npy, dartfish_link)\n",
@@ -131,17 +126,10 @@
    "source": [
     "experiment = starfish.data.ISS()\n",
     "\n",
-<<<<<<< HEAD
-    "iss_nuclei = experiment.fov()['nuclei'].max_proj(Indices.CH, Indices.ROUND, Indices.Z)\n",
-    "iss_nuclei = iss_nuclei._squeezed_numpy(Indices.CH, Indices.ROUND, Indices.Z)\n",
-    "iss_dots = experiment.fov()['dots'].max_proj(Indices.CH, Indices.ROUND, Indices.Z)\n",
-    "iss_dots = iss_dots._squeezed_numpy(Indices.CH, Indices.ROUND, Indices.Z)"
-=======
     "iss_nuclei_mp = experiment.fov()['nuclei'].max_proj(Indices.CH, Indices.ROUND, Indices.Z)\n",
     "iss_nuclei_mp_numpy = iss_nuclei_mp._squeezed_numpy(Indices.CH, Indices.ROUND, Indices.Z)\n",
     "iss_dots_mp = experiment.fov()['dots'].max_proj(Indices.CH, Indices.ROUND, Indices.Z)\n",
     "iss_dots_mp_numpy = iss_dots_mp._squeezed_numpy(Indices.CH, Indices.ROUND, Indices.Z)"
->>>>>>> d57a7f66
    ]
   },
   {
@@ -151,35 +139,19 @@
    "outputs": [],
    "source": [
     "experiment = starfish.data.MERFISH()\n",
-<<<<<<< HEAD
-    "merfish_nuclei = experiment.fov()['nuclei'].max_proj(Indices.CH, Indices.ROUND, Indices.Z)._squeezed_numpy()\n",
-    "merfish_nuclei = merfish_nuclei._squeezed_numpy(Indices.CH, Indices.ROUND, Indices.Z)\n",
-    "# merfish doesn't have a dots image, and some of the channels are stronger than others.\n",
-    "# We can use the scale factors to get the right levels\n",
-    "merfish_background = experiment.fov()[FieldOfView.PRIMARY_IMAGES].max_proj(Indices.CH, Indices.ROUND)\n",
-    "merfish_background = merfish_background._squeezed_numpy(Indices.CH, Indices.ROUND)\n",
-    "merfish_background = np.reshape(merfish_background, (1, 1, *merfish_background.shape))\n",
-    "merfish_background = ImageStack.from_numpy_array(merfish_background)\n",
-=======
     "merfish_nuclei_mp = experiment.fov()['nuclei'].max_proj(Indices.CH, Indices.ROUND, Indices.Z)._squeezed_numpy()\n",
     "merfish_nuclei__mp_numpy = merfish_nuclei_mp._squeezed_numpy(Indices.CH, Indices.ROUND, Indices.Z)\n",
     "# merfish doesn't have a dots image, and some of the channels are stronger than others.\n",
     "# We can use the scale factors to get the right levels\n",
     "merfish_background = experiment.fov()[FieldOfView.PRIMARY_IMAGES].max_proj(Indices.CH, Indices.ROUND)\n",
     "\n",
->>>>>>> d57a7f66
     "\n",
     "from starfish.image import Filter\n",
     "clip = Filter.Clip(p_max=99.7)\n",
     "merfish_dots = clip.run(merfish_background)\n",
     "\n",
-<<<<<<< HEAD
-    "merfish_dots = merfish_dots.max_proj(Indices.CH, Indices.ROUND, Indices.Z)\n",
-    "merfish_dots = merfish_dots._squeezed_numpy(Indices.CH, Indices.ROUND, Indices.Z)"
-=======
     "merfish_mp = merfish_dots.max_proj(Indices.CH, Indices.ROUND, Indices.Z)\n",
     "merfish_mp_numpy = merfish_mp._squeezed_numpy(Indices.CH, Indices.ROUND, Indices.Z)"
->>>>>>> d57a7f66
    ]
   },
   {
