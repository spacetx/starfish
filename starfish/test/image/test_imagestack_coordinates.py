from typing import Mapping, Tuple, Union

import numpy as np
from slicedimage import ImageFormat

from starfish.experiment.builder import FetchedTile, tile_fetcher_factory
from starfish.imagestack.imagestack import ImageStack
from starfish.imagestack.physical_coordinate_calculator import get_physical_coordinates_of_z_plane
from starfish.types import Coordinates, Number
from .imagestack_test_utils import verify_physical_coordinates

NUM_ROUND = 8
NUM_CH = 1
NUM_Z = 1
HEIGHT = 10
WIDTH = 10


<<<<<<< HEAD
def x_coordinates() -> Tuple[float, float]:
    return 1000, 100


def y_coordinates() -> Tuple[float, float]:
    return 10, 0.1
=======
X_COORDS = 100, 1000
Y_COORDS = .1, 10
>>>>>>> b3b87db2


def z_coordinates() -> Tuple[float, float]:
    return 0.01, 0.001


class AlignedTiles(FetchedTile):
    """Tiles that are physically aligned ob every tile."""
    def __init__(self, fov: int, _round: int, ch: int, z: int) -> None:
        super().__init__()
        self._round = _round

    @property
    def shape(self) -> Tuple[int, ...]:
        return HEIGHT, WIDTH

    @property
    def coordinates(self) -> Mapping[Union[str, Coordinates], Union[Number, Tuple[Number, Number]]]:
        return {
<<<<<<< HEAD
            Coordinates.X: x_coordinates(),
            Coordinates.Y: y_coordinates(),
            Coordinates.Z: z_coordinates(),
=======
            Coordinates.X: X_COORDS,
            Coordinates.Y: Y_COORDS,
            Coordinates.Z: round_to_z(self._round),
>>>>>>> b3b87db2
        }

    @property
    def format(self) -> ImageFormat:
        return ImageFormat.TIFF

    def tile_data(self) -> np.ndarray:
        return np.ones((HEIGHT, WIDTH), dtype=np.float32)


def test_coordinates():
    """Set up an ImageStack with tiles that are aligned.  Verify that the coordinates
    retrieved match.
    """
    stack = ImageStack.synthetic_stack(
        NUM_ROUND, NUM_CH, NUM_Z,
        HEIGHT, WIDTH,
        tile_fetcher=tile_fetcher_factory(
            AlignedTiles,
            True,
        )
    )

<<<<<<< HEAD
    verify_physical_coordinates(
        stack,
        x_coordinates(),
        y_coordinates(),
        get_physical_coordinates_of_z_plane(z_coordinates()),
    )
=======
    for selectors in stack._iter_axes({Axes.ROUND, Axes.CH, Axes.ZPLANE}):
        verify_physical_coordinates(
            stack,
            selectors,
            X_COORDS,
            Y_COORDS,
            round_to_z(selectors[Axes.ROUND]),
        )
>>>>>>> b3b87db2


class ScalarTiles(FetchedTile):
    """Tiles that have a single scalar coordinate."""
    def __init__(self, fov: int, _round: int, ch: int, z: int) -> None:
        super().__init__()
        self._round = _round

    @property
    def shape(self) -> Tuple[int, ...]:
        return HEIGHT, WIDTH

    @property
    def coordinates(self) -> Mapping[Union[str, Coordinates], Union[Number, Tuple[Number, Number]]]:
        return {
<<<<<<< HEAD
            Coordinates.X: x_coordinates()[0],
            Coordinates.Y: y_coordinates()[0],
            Coordinates.Z: z_coordinates()[0],
=======
            Coordinates.X: X_COORDS[0],
            Coordinates.Y: Y_COORDS[0],
            Coordinates.Z: round_to_z(self._round)[0],
>>>>>>> b3b87db2
        }

    @property
    def format(self) -> ImageFormat:
        return ImageFormat.TIFF

    def tile_data(self) -> np.ndarray:
        return np.ones((HEIGHT, WIDTH), dtype=np.float32)


def test_scalar_coordinates():
    """Set up an ImageStack where only a single scalar physical coordinate is provided per axis.
    Internally, this should be converted to a range where the two endpoints are identical to the
    physical coordinate provided.
    """
    stack = ImageStack.synthetic_stack(
        NUM_ROUND, NUM_CH, NUM_Z,
        HEIGHT, WIDTH,
        tile_fetcher=tile_fetcher_factory(
            ScalarTiles,
            True,
        )
    )

<<<<<<< HEAD
    expected_x = x_coordinates()[0]
    expected_y = y_coordinates()[0]
    expected_z = z_coordinates()[0]

    verify_physical_coordinates(
        stack,
        (expected_x, expected_x),
        (expected_y, expected_y),
        (expected_z, expected_z)
    )
=======
    for selectors in stack._iter_axes({Axes.ROUND, Axes.CH, Axes.ZPLANE}):
        expected_x = X_COORDS[0]
        expected_y = Y_COORDS[0]
        expected_z = round_to_z(selectors[Axes.ROUND])[0]

        verify_physical_coordinates(
            stack,
            selectors,
            (expected_x, expected_x),
            (expected_y, expected_y),
            (expected_z, expected_z),
        )
>>>>>>> b3b87db2
<|MERGE_RESOLUTION|>--- conflicted
+++ resolved
@@ -5,8 +5,7 @@
 
 from starfish.experiment.builder import FetchedTile, tile_fetcher_factory
 from starfish.imagestack.imagestack import ImageStack
-from starfish.imagestack.physical_coordinate_calculator import get_physical_coordinates_of_z_plane
-from starfish.types import Coordinates, Number
+from starfish.types import Axes, Coordinates, Number
 from .imagestack_test_utils import verify_physical_coordinates
 
 NUM_ROUND = 8
@@ -16,25 +15,16 @@
 WIDTH = 10
 
 
-<<<<<<< HEAD
-def x_coordinates() -> Tuple[float, float]:
-    return 1000, 100
+X_COORDS = 100, 1000
+Y_COORDS = .1, 10
 
 
-def y_coordinates() -> Tuple[float, float]:
-    return 10, 0.1
-=======
-X_COORDS = 100, 1000
-Y_COORDS = .1, 10
->>>>>>> b3b87db2
+def round_to_z(r: int) -> Tuple[float, float]:
+    return (r + 1) * 0.01, (r + 1) * 0.001
 
 
-def z_coordinates() -> Tuple[float, float]:
-    return 0.01, 0.001
-
-
-class AlignedTiles(FetchedTile):
-    """Tiles that are physically aligned ob every tile."""
+class OffsettedTiles(FetchedTile):
+    """Tiles that are physically offset based on round."""
     def __init__(self, fov: int, _round: int, ch: int, z: int) -> None:
         super().__init__()
         self._round = _round
@@ -46,15 +36,9 @@
     @property
     def coordinates(self) -> Mapping[Union[str, Coordinates], Union[Number, Tuple[Number, Number]]]:
         return {
-<<<<<<< HEAD
-            Coordinates.X: x_coordinates(),
-            Coordinates.Y: y_coordinates(),
-            Coordinates.Z: z_coordinates(),
-=======
             Coordinates.X: X_COORDS,
             Coordinates.Y: Y_COORDS,
             Coordinates.Z: round_to_z(self._round),
->>>>>>> b3b87db2
         }
 
     @property
@@ -66,26 +50,18 @@
 
 
 def test_coordinates():
-    """Set up an ImageStack with tiles that are aligned.  Verify that the coordinates
+    """Set up an ImageStack with tiles that are offset based on round.  Verify that the coordinates
     retrieved match.
     """
     stack = ImageStack.synthetic_stack(
         NUM_ROUND, NUM_CH, NUM_Z,
         HEIGHT, WIDTH,
         tile_fetcher=tile_fetcher_factory(
-            AlignedTiles,
+            OffsettedTiles,
             True,
         )
     )
 
-<<<<<<< HEAD
-    verify_physical_coordinates(
-        stack,
-        x_coordinates(),
-        y_coordinates(),
-        get_physical_coordinates_of_z_plane(z_coordinates()),
-    )
-=======
     for selectors in stack._iter_axes({Axes.ROUND, Axes.CH, Axes.ZPLANE}):
         verify_physical_coordinates(
             stack,
@@ -94,7 +70,6 @@
             Y_COORDS,
             round_to_z(selectors[Axes.ROUND]),
         )
->>>>>>> b3b87db2
 
 
 class ScalarTiles(FetchedTile):
@@ -110,15 +85,9 @@
     @property
     def coordinates(self) -> Mapping[Union[str, Coordinates], Union[Number, Tuple[Number, Number]]]:
         return {
-<<<<<<< HEAD
-            Coordinates.X: x_coordinates()[0],
-            Coordinates.Y: y_coordinates()[0],
-            Coordinates.Z: z_coordinates()[0],
-=======
             Coordinates.X: X_COORDS[0],
             Coordinates.Y: Y_COORDS[0],
             Coordinates.Z: round_to_z(self._round)[0],
->>>>>>> b3b87db2
         }
 
     @property
@@ -143,18 +112,6 @@
         )
     )
 
-<<<<<<< HEAD
-    expected_x = x_coordinates()[0]
-    expected_y = y_coordinates()[0]
-    expected_z = z_coordinates()[0]
-
-    verify_physical_coordinates(
-        stack,
-        (expected_x, expected_x),
-        (expected_y, expected_y),
-        (expected_z, expected_z)
-    )
-=======
     for selectors in stack._iter_axes({Axes.ROUND, Axes.CH, Axes.ZPLANE}):
         expected_x = X_COORDS[0]
         expected_y = Y_COORDS[0]
@@ -166,5 +123,4 @@
             (expected_x, expected_x),
             (expected_y, expected_y),
             (expected_z, expected_z),
-        )
->>>>>>> b3b87db2
+        )