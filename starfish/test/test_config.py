import os
import warnings
from json import dump, loads

from diskcache import Cache
from pytest import mark, raises

from starfish import data
from starfish.config import environ, StarfishConfig
from starfish.util.config import Config, NestedDict


def test_nested_dict():
    rd = dict()
    nd = NestedDict()
    rd[1] = {2: None}
    nd[3][4][5][6] = 7
    nd.update(rd)
    nd[1][2] = 9
    nd[1][8] = 10


simple_str = '{"a": 1}'
simple_map = loads(simple_str)

deep_str = '{"a": {"b": {"c": [1, 2, 3]}}}'
deep_map = loads(deep_str)


def test_simple_config_value_str():
    config = Config(simple_str)
    assert config.data["a"] == 1


def test_simple_config_value_map():
    config = Config(simple_map)
    assert config.data["a"] == 1


def test_simple_config_value_file(tmpdir):
    f = tmpdir.join("config.json")
    f.write(simple_str)
    config = Config(f"@{f}")
    assert config.data["a"] == 1


def test_lookup_dne():
    config = Config(simple_str)
    with raises(KeyError):
        config.lookup(["foo"])
    assert config.lookup(["foo"], 1) == 1
    assert config.lookup(["foo", "bar"], 2) == 2


def test_lookup_deep():
    config = Config(deep_str)
    assert config.lookup(["a"]) == {"b": {"c": [1, 2, 3]}}
    assert config.lookup(["a", "b"]) == {"c": [1, 2, 3]}
    assert config.lookup(["a", "b", "c"]) == [1, 2, 3]
    with raises(AttributeError):
        config.lookup(["a", "b", "c", "d"])
    assert config.lookup(["a", "b", "c", "d"], "x") == "x"


def test_cache_config():
    config = Config("""{
        "caching": {
             "enabled": true,
             "size_limit": 5e9,
             "directory": "/tmp"
         }
    }""")
    cache_config = config.lookup(("caching",), {})
    assert cache_config["enabled"]
    assert cache_config["size_limit"] == 5 * 10 ** 9


def test_cache_remove_step_wise():
    config = Config("""{
        "a": {
             "b": {
                "c": true,
                "d": true
             },
             "e": 1
         },
         "f": 2
    }""")
    config.lookup(("a", "b", "c"), {}, remove=True)
    assert "c" not in config.data["a"]["b"]
    config.lookup(("a", "b"), {}, remove=True)
    assert "b" not in config.data["a"]
    config.lookup(("a",), {}, remove=True)
    assert "a" not in config.data


def test_cache_remove_all():
    config = Config("""{
        "a": {
             "b": {
                "c": true
             }
         }
    }""")
    config.lookup(("a", "b", "c"), {}, remove=True)
    assert not config.data


def test_starfish_config_value_default_key(monkeypatch):
    monkeypatch.setenv("STARFISH_CONFIG", simple_str)
    config = StarfishConfig()._config_obj
    assert config.data["a"] == 1


<<<<<<< HEAD
@mark.parametrize("name,expected,config", (
    ("enabled", (2841272, 4e6), {
=======
@mark.parametrize("name,config", (
    ("enabled", {
        "expected": (2658848, 4e6),
>>>>>>> 800bb180
        "validation": {"strict": True},
        "slicedimage": {
            "caching": {
                "directory": "REPLACEME",
            }}}),
    ("disabled", (0, 0), {
        "validation": {"strict": True},
        "slicedimage": {
            "caching": {
                "size_limit": 0,
            }}}),
    ("limited", (1e5, 3e6), {
        "validation": {"strict": True},
        "slicedimage": {
            "caching": {
                "directory": "REPLACEME",
                "size_limit": 1e5,
            }}}),
))
def test_cache_merfish(tmpdir, name, expected, config, monkeypatch):

    cache_enabled = (0 != config["slicedimage"]["caching"].get("size_limit", None))
    if cache_enabled:
        config["slicedimage"]["caching"]["directory"] = str(tmpdir / "caching")

    setup_config(config, tmpdir, monkeypatch)

    # Run 1
    data.MERFISH(use_test_data=True).fov()["primary"]

    # Run 2
    if cache_enabled:
        data.MERFISH(use_test_data=True).fov()["primary"]

    # Check constraints
    if cache_enabled:
        # Enforce smallest size
        cache = Cache(str(tmpdir / "caching"))
        cache.cull()

    cache_size = get_size(tmpdir / "caching")
    min, max = expected
    assert (min <= cache_size) and (cache_size <= max)

def test_starfish_config(tmpdir, monkeypatch):

    config = {"slicedimage": {"caching": {"size_limit": 0}}}
    setup_config(config, tmpdir, monkeypatch,
                 STARFISH_SLICEDIMAGE_CACHING_SIZE_LIMIT="1")
    assert 1 == StarfishConfig().slicedimage["caching"]["size_limit"]

    config = {"slicedimage": {"caching": {"size_limit": 0}}}
    setup_config(config, tmpdir, monkeypatch,
                 SLICEDIMAGE_CACHING_SIZE_LIMIT="1")
    assert 1 == StarfishConfig().slicedimage["caching"]["size_limit"]

    config = {"validation": {"strict": True}}
    setup_config(config, tmpdir, monkeypatch)
    assert StarfishConfig().strict

    config = {"validation": {"strict": False}}
    setup_config(config, tmpdir, monkeypatch,
                 STARFISH_VALIDATION_STRICT=None)  # Disable from travis
    assert not StarfishConfig().strict

    setup_config({}, tmpdir, monkeypatch,
                 STARFISH_VALIDATION_STRICT="true")
    assert StarfishConfig().strict

    setup_config({}, tmpdir, monkeypatch,
                 STARFISH_VALIDATION_STRICT="false")
    assert not StarfishConfig().strict

def test_starfish_warn(tmpdir, monkeypatch):
    config = {"unknown": True}
    setup_config(config, tmpdir, monkeypatch,
                 STARFISH_SLICEDIMAGE_CACHING_SIZE_LIMIT="1")
    with warnings.catch_warnings(record=True) as warnings_:
        StarfishConfig()
        assert len(warnings_) == 1  # type: ignore

def test_starfish_environ(monkeypatch):
    monkeypatch.delitem(os.environ, "STARFISH_VALIDATION_STRICT", raising=False)
    assert not StarfishConfig().strict
    with environ(VALIDATION_STRICT="true"):
        assert StarfishConfig().strict

def test_starfish_environ_warn(tmpdir, monkeypatch):
    setup_config({}, tmpdir, monkeypatch)
    with environ(UNKNOWN="true"):
        with warnings.catch_warnings(record=True) as warnings_:
            StarfishConfig()
            assert len(warnings_) == 1  # type: ignore

def test_starfish_environ_warn_on_duplicate(tmpdir, monkeypatch):
    setup_config({}, tmpdir, monkeypatch,
                 SLICEDIMAGE_CACHING_DIRECTORY=None,
                 STARFISH_SLICEDIMAGE_CACHING_DIRECTORY=None)
    assert "directory" not in StarfishConfig().slicedimage
    with environ(SLICEDIMAGE_CACHING_DIRECTORY="foo",
                 STARFISH_SLICEDIMAGE_CACHING_DIRECTORY="bar"):
        with warnings.catch_warnings(record=True) as warnings_:
            assert "bar" == StarfishConfig().slicedimage["caching"]["directory"]
            assert len(warnings_) == 1  # type: ignore

#
# HELPERS
#

def get_size(start_path='.'):
    """helper method for listing file sizes in a directory"""
    total_size = 0
    for dirpath, dirnames, filenames in os.walk(start_path):
        for f in filenames:
            fp = os.path.join(dirpath, f)
            total_size += os.path.getsize(fp)
    return total_size

def setup_config(config, tmpdir, monkeypatch, **environment_variables):
    config_file = tmpdir / "config"
    with open(config_file, "w") as o:
        dump(config, o)
    monkeypatch.setitem(os.environ, "STARFISH_CONFIG", f"@{config_file}")
    for k, v in environment_variables.items():
        if v is None:
            monkeypatch.delitem(os.environ, k, raising=False)
        else:
            monkeypatch.setitem(os.environ, k, v)<|MERGE_RESOLUTION|>--- conflicted
+++ resolved
@@ -112,14 +112,8 @@
     assert config.data["a"] == 1
 
 
-<<<<<<< HEAD
 @mark.parametrize("name,expected,config", (
-    ("enabled", (2841272, 4e6), {
-=======
-@mark.parametrize("name,config", (
-    ("enabled", {
-        "expected": (2658848, 4e6),
->>>>>>> 800bb180
+    ("enabled", (2658848, 4e6), {
         "validation": {"strict": True},
         "slicedimage": {
             "caching": {
