--- conflicted
+++ resolved
@@ -111,37 +111,6 @@
         save the (potentially modified) image tensor to disk
     """
 
-<<<<<<< HEAD
-    def __init__(self, tileset: TileSet) -> None:
-        self._num_rounds = ImageStack._get_dimension_size(tileset, Indices.ROUND)
-        self._num_chs = ImageStack._get_dimension_size(tileset, Indices.CH)
-        self._num_zlayers = ImageStack._get_dimension_size(tileset, Indices.Z)
-        self._tile_metadata = TileSetData(tileset)
-        self._tile_shape = tileset.default_tile_shape
-        self._log: List[dict] = list()
-
-        # Examine the tiles to figure out the right kind (int, float, etc.) and size.  We require
-        # that all the tiles have the same kind of data type, but we do not require that they all
-        # have the same size of data type. The # allocated array is the highest size we encounter.
-        kind = None
-        max_size = 0
-        for tile in tqdm(tileset.tiles()):
-            dtype = tile.numpy_array.dtype
-            if kind is None:
-                kind = dtype.kind
-            else:
-                if kind != dtype.kind:
-                    raise TypeError("All tiles should have the same kind of dtype")
-            if dtype.itemsize > max_size:
-                max_size = dtype.itemsize
-            if self._tile_shape is None:
-                self._tile_shape = tile.tile_shape
-            elif tile.tile_shape is not None and self._tile_shape != tile.tile_shape:
-                raise ValueError("Starfish does not support tiles that are not identical in shape")
-
-        shape: MutableSequence[int] = []
-        dims: MutableSequence[str] = []
-=======
     def __init__(
             self,
             tile_shape: Tuple[int, int],
@@ -154,11 +123,11 @@
         }
         self._tile_shape = tile_shape
         self._tile_data = tile_data
+        self._log: List[dict] = list()
 
         data_shape: MutableSequence[int] = []
         data_dimensions: MutableSequence[str] = []
         data_tick_marks: MutableMapping[str, Sequence[int]] = dict()
->>>>>>> 7034bc59
         coordinates_shape: MutableSequence[int] = []
         coordinates_dimensions: MutableSequence[str] = []
         coordinates_tick_marks: MutableMapping[str, Sequence[Union[int, str]]] = dict()
