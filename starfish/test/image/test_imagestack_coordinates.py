from typing import Mapping, Tuple, Union

import numpy as np
from slicedimage import ImageFormat

from starfish.experiment.builder import FetchedTile, tile_fetcher_factory
from starfish.imagestack.imagestack import ImageStack
from starfish.types import Coordinates, Indices, Number
from .imagestack_test_utils import verify_physical_coordinates

NUM_ROUND = 8
NUM_CH = 1
NUM_Z = 1
HEIGHT = 10
WIDTH = 10


def round_to_x(r: int) -> Tuple[float, float]:
    return (r + 1) * 1000, (r + 1) * 100


def round_to_y(r: int) -> Tuple[float, float]:
    return (r + 1) * 10, (r + 1) * 0.1


def round_to_z(r: int) -> Tuple[float, float]:
    return (r + 1) * 0.01, (r + 1) * 0.001


class OffsettedTiles(FetchedTile):
    """Tiles that are physically offset based on round."""
    def __init__(self, fov: int, _round: int, ch: int, z: int) -> None:
        super().__init__()
        self._round = _round

    @property
    def shape(self) -> Tuple[int, ...]:
        return HEIGHT, WIDTH

    @property
    def coordinates(self) -> Mapping[Union[str, Coordinates], Union[Number, Tuple[Number, Number]]]:
        return {
            Coordinates.X: round_to_x(self._round),
            Coordinates.Y: round_to_y(self._round),
            Coordinates.Z: round_to_z(self._round),
        }

    @property
    def format(self) -> ImageFormat:
        return ImageFormat.TIFF

    def tile_data(self) -> np.ndarray:
        return np.ones((HEIGHT, WIDTH), dtype=np.float32)


def test_coordinates():
    """Set up an ImageStack with tiles that are offset based on round.  Verify that the coordinates
    retrieved match.
    """
    stack = ImageStack.synthetic_stack(
        NUM_ROUND, NUM_CH, NUM_Z,
        HEIGHT, WIDTH,
        tile_fetcher=tile_fetcher_factory(
            OffsettedTiles,
            True,
        )
    )

<<<<<<< HEAD
    assert stack.tiles_aligned is False

    for _round in range(NUM_ROUND):
        for ch in range(NUM_CH):
            for z in range(NUM_Z):
                indices = {
                    Indices.ROUND: _round,
                    Indices.CH: ch,
                    Indices.Z: z
                }

                xmin, xmax = stack.coordinates(indices, Coordinates.X)
                ymin, ymax = stack.coordinates(indices, Coordinates.Y)
                zmin, zmax = stack.coordinates(indices, Coordinates.Z)

                expected_xmin, expected_xmax = round_to_x(_round)
                expected_ymin, expected_ymax = round_to_y(_round)
                expected_zmin, expected_zmax = round_to_z(_round)

                assert np.isclose(xmin, expected_xmin)
                assert np.isclose(xmax, expected_xmax)
                assert np.isclose(ymin, expected_ymin)
                assert np.isclose(ymax, expected_ymax)
                assert np.isclose(zmin, expected_zmin)
                assert np.isclose(zmax, expected_zmax)
=======
    for selectors in stack._iter_indices({Indices.ROUND, Indices.CH, Indices.Z}):
        verify_physical_coordinates(
            stack,
            selectors,
            round_to_x(selectors[Indices.ROUND]),
            round_to_y(selectors[Indices.ROUND]),
            round_to_z(selectors[Indices.ROUND]),
        )
>>>>>>> 122a8aea


class OffsettedScalarTiles(FetchedTile):
    """Tiles that are physically offset based on round, but only have a single scalar coordinate."""
    def __init__(self, fov: int, _round: int, ch: int, z: int) -> None:
        super().__init__()
        self._round = _round

    @property
    def shape(self) -> Tuple[int, ...]:
        return HEIGHT, WIDTH

    @property
    def coordinates(self) -> Mapping[Union[str, Coordinates], Union[Number, Tuple[Number, Number]]]:
        return {
            Coordinates.X: round_to_x(self._round)[0],
            Coordinates.Y: round_to_y(self._round)[0],
            Coordinates.Z: round_to_z(self._round)[0],
        }

    @property
    def format(self) -> ImageFormat:
        return ImageFormat.TIFF

    def tile_data(self) -> np.ndarray:
        return np.ones((HEIGHT, WIDTH), dtype=np.float32)


def test_scalar_coordinates():
    """Set up an ImageStack where only a single scalar physical coordinate is provided per axis.
    Internally, this should be converted to a range where the two endpoints are identical to the
    physical coordinate provided.
    """
    stack = ImageStack.synthetic_stack(
        NUM_ROUND, NUM_CH, NUM_Z,
        HEIGHT, WIDTH,
        tile_fetcher=tile_fetcher_factory(
            OffsettedScalarTiles,
            True,
        )
    )

<<<<<<< HEAD
    assert stack.tiles_aligned is False

    for _round in range(NUM_ROUND):
        for ch in range(NUM_CH):
            for z in range(NUM_Z):
                indices = {
                    Indices.ROUND: _round,
                    Indices.CH: ch,
                    Indices.Z: z
                }

                xmin, xmax = stack.coordinates(indices, Coordinates.X)
                ymin, ymax = stack.coordinates(indices, Coordinates.Y)
                zmin, zmax = stack.coordinates(indices, Coordinates.Z)

                expected_x = round_to_x(_round)[0]
                expected_y = round_to_y(_round)[0]
                expected_z = round_to_z(_round)[0]

                assert np.isclose(xmin, expected_x)
                assert np.isclose(xmax, expected_x)
                assert np.isclose(ymin, expected_y)
                assert np.isclose(ymax, expected_y)
                assert np.isclose(zmin, expected_z)
                assert np.isclose(zmax, expected_z)


class AlignedTiles(FetchedTile):
    """Tiles that all have the same physical coordinates"""
    def __init__(self, fov: int, _round: int, ch: int, z: int) -> None:
        super().__init__()

    @property
    def shape(self) -> Tuple[int, ...]:
        return HEIGHT, WIDTH

    @property
    def coordinates(self) -> Mapping[Union[str, Coordinates], Union[Number, Tuple[Number, Number]]]:
        return {
            Coordinates.X: 1,
            Coordinates.Y: 4,
            Coordinates.Z: 3,
        }

    @property
    def format(self) -> ImageFormat:
        return ImageFormat.TIFF

    def tile_data(self) -> np.ndarray:
        return np.ones((HEIGHT, WIDTH), dtype=np.float32)


def test_aligend_coordinates():
    """Set up an ImageStack where all the tiles are aligned (have the same physical coordinate values).
    Assert that the resulting Imagestack's tiles_aligned attribute is True
    """
    stack = ImageStack.synthetic_stack(
        NUM_ROUND, NUM_CH, NUM_Z,
        HEIGHT, WIDTH,
        tile_fetcher=tile_fetcher_factory(
            AlignedTiles,
            True,
        )
    )

    assert stack.tiles_aligned is True
=======
    for selectors in stack._iter_indices({Indices.ROUND, Indices.CH, Indices.Z}):
        expected_x = round_to_x(selectors[Indices.ROUND])[0]
        expected_y = round_to_y(selectors[Indices.ROUND])[0]
        expected_z = round_to_z(selectors[Indices.ROUND])[0]

        verify_physical_coordinates(
            stack,
            selectors,
            (expected_x, expected_x),
            (expected_y, expected_y),
            (expected_z, expected_z),
        )
>>>>>>> 122a8aea
<|MERGE_RESOLUTION|>--- conflicted
+++ resolved
@@ -66,33 +66,8 @@
         )
     )
 
-<<<<<<< HEAD
     assert stack.tiles_aligned is False
 
-    for _round in range(NUM_ROUND):
-        for ch in range(NUM_CH):
-            for z in range(NUM_Z):
-                indices = {
-                    Indices.ROUND: _round,
-                    Indices.CH: ch,
-                    Indices.Z: z
-                }
-
-                xmin, xmax = stack.coordinates(indices, Coordinates.X)
-                ymin, ymax = stack.coordinates(indices, Coordinates.Y)
-                zmin, zmax = stack.coordinates(indices, Coordinates.Z)
-
-                expected_xmin, expected_xmax = round_to_x(_round)
-                expected_ymin, expected_ymax = round_to_y(_round)
-                expected_zmin, expected_zmax = round_to_z(_round)
-
-                assert np.isclose(xmin, expected_xmin)
-                assert np.isclose(xmax, expected_xmax)
-                assert np.isclose(ymin, expected_ymin)
-                assert np.isclose(ymax, expected_ymax)
-                assert np.isclose(zmin, expected_zmin)
-                assert np.isclose(zmax, expected_zmax)
-=======
     for selectors in stack._iter_indices({Indices.ROUND, Indices.CH, Indices.Z}):
         verify_physical_coordinates(
             stack,
@@ -101,7 +76,6 @@
             round_to_y(selectors[Indices.ROUND]),
             round_to_z(selectors[Indices.ROUND]),
         )
->>>>>>> 122a8aea
 
 
 class OffsettedScalarTiles(FetchedTile):
@@ -144,32 +118,20 @@
         )
     )
 
-<<<<<<< HEAD
     assert stack.tiles_aligned is False
 
-    for _round in range(NUM_ROUND):
-        for ch in range(NUM_CH):
-            for z in range(NUM_Z):
-                indices = {
-                    Indices.ROUND: _round,
-                    Indices.CH: ch,
-                    Indices.Z: z
-                }
+    for selectors in stack._iter_indices({Indices.ROUND, Indices.CH, Indices.Z}):
+        expected_x = round_to_x(selectors[Indices.ROUND])[0]
+        expected_y = round_to_y(selectors[Indices.ROUND])[0]
+        expected_z = round_to_z(selectors[Indices.ROUND])[0]
 
-                xmin, xmax = stack.coordinates(indices, Coordinates.X)
-                ymin, ymax = stack.coordinates(indices, Coordinates.Y)
-                zmin, zmax = stack.coordinates(indices, Coordinates.Z)
-
-                expected_x = round_to_x(_round)[0]
-                expected_y = round_to_y(_round)[0]
-                expected_z = round_to_z(_round)[0]
-
-                assert np.isclose(xmin, expected_x)
-                assert np.isclose(xmax, expected_x)
-                assert np.isclose(ymin, expected_y)
-                assert np.isclose(ymax, expected_y)
-                assert np.isclose(zmin, expected_z)
-                assert np.isclose(zmax, expected_z)
+        verify_physical_coordinates(
+            stack,
+            selectors,
+            (expected_x, expected_x),
+            (expected_y, expected_y),
+            (expected_z, expected_z),
+        )
 
 
 class AlignedTiles(FetchedTile):
@@ -209,19 +171,4 @@
             True,
         )
     )
-
-    assert stack.tiles_aligned is True
-=======
-    for selectors in stack._iter_indices({Indices.ROUND, Indices.CH, Indices.Z}):
-        expected_x = round_to_x(selectors[Indices.ROUND])[0]
-        expected_y = round_to_y(selectors[Indices.ROUND])[0]
-        expected_z = round_to_z(selectors[Indices.ROUND])[0]
-
-        verify_physical_coordinates(
-            stack,
-            selectors,
-            (expected_x, expected_x),
-            (expected_y, expected_y),
-            (expected_z, expected_z),
-        )
->>>>>>> 122a8aea
+    assert stack.tiles_aligned is True