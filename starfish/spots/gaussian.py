--- conflicted
+++ resolved
@@ -53,19 +53,13 @@
         for row in spots_df.iterrows():
             row = row[1]
             subset = img[int(row.xmin):int(row.xmax), int(row.ymin):int(row.ymax)]
-<<<<<<< HEAD
-            if measurement_type == 'max':
-                try:
-                    res.append(subset.max())
-                except:
-                    res.append(np.NAN)
-=======
+
             if self.measurement_type == 'max':
                 res.append(subset.max())
->>>>>>> fbc7e7dc
             else:
                 res.append(subset.mean())
-        return res
+
+         return res
 
     def _measure_stack(self, measurement_type):
         intensities = [self._measure(img, self.spots_df_viz, measurement_type) for img in self.stack.squeeze()]
