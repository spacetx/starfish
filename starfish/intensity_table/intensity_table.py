from itertools import product
from json import loads
from typing import Dict, List, Union

import numpy as np
import pandas as pd
import xarray as xr

from starfish.expression_matrix.expression_matrix import ExpressionMatrix
from starfish.types import (
    Axes,
    Coordinates,
    DecodedSpots,
    Features,
    LOG,
    SpotAttributes,
    STARFISH_EXTRAS_KEY
)
from starfish.util.dtype import preserve_float_range


class IntensityTable(xr.DataArray):
    """Container for spot/pixel features extracted from image data

    An IntensityTable is comprised of each feature's intensity across channels and imaging
    rounds, where features are typically spots or pixels. This forms an
    ``(n_feature, n_channel, n_round)`` tensor implemented as an xarray.DataArray object.
    In addition to the basic xarray methods, IntensityTable implements:

    Methods
    -------
    empty_intensity_table(spot_attributes, n_ch, n_round)
        creates an IntensityTable with all intensities equal to zero

    from_spot_data(intensities, spot_attributes)
        creates an IntensityTable from a 3d array and a spot attributes dataframe

    synthetic_intensities(codebook, num_z=12, height=50, width=40, n_spots=10, \
            mean_fluor_per_spot=200, mean_photons_per_fluor=50)
        creates an IntensityTable with synthetic spots, given a codebook

    save(filename)
        save the IntensityTable to netCDF

    load(filename)
        load an IntensityTable from netCDF

    Examples
    --------
    Create an IntensityTable using the ``synthetic_intensities`` method::

        >>> from starfish.util.synthesize import SyntheticData
        >>> sd = SyntheticData(n_ch=3, n_round=4, n_codes=2)
        >>> codes = sd.codebook()
        >>> sd.intensities(codebook=codes)
        <xarray.IntensityTable (features: 2, c: 3, h: 4)>
        array([[[    0.,     0.,     0.,     0.],
                [    0.,     0.,  8022., 12412.],
                [11160.,  9546.,     0.,     0.]],

               [[    0.,     0.,     0.,     0.],
                [    0.,     0., 10506., 10830.],
                [11172., 12331.,     0.,     0.]]])
        Coordinates:
        * features   (features) MultiIndex
        - z          (features) int64 7 3
        - y          (features) int64 14 32
        - x          (features) int64 32 15
        - r          (features) float64 nan nan
        * c          (c) int64 0 1 2
        * h          (h) int64 0 1 2 3
          target     (features) object 08b1a822-a1b4-4e06-81ea-8a4bd2b004a9 ...

    """

    @staticmethod
    def _build_xarray_coords(
            spot_attributes: SpotAttributes, channel_index: np.ndarray, round_index: np.ndarray
    ) -> Dict[str, np.ndarray]:
        """build a non-multi-index set of coordinates for intensity-table"""
        coordinates = {
            k: (Features.AXIS, spot_attributes.data[k].values)
            for k in spot_attributes.data}
        coordinates.update({
            Features.AXIS: np.arange(len(spot_attributes.data)),
            Axes.CH.value: channel_index,
            Axes.ROUND.value: round_index
        })
        return coordinates

    @classmethod
    def empty_intensity_table(
            cls, spot_attributes: SpotAttributes, n_ch: int, n_round: int,
    ) -> "IntensityTable":
        """Create an empty intensity table with pre-set axis whose values are zero

        Parameters
        ----------
        spot_attributes : pd.MultiIndex
            MultiIndex containing spot metadata. Must contain the values specifid in Constants.X,
            Y, Z, and RADIUS.
        n_ch : int
            number of channels measured in the imaging experiment
        n_round : int
            number of imaging rounds measured in the imaging experiment

        Returns
        -------
        IntensityTable :
            empty IntensityTable

        """
        if not isinstance(spot_attributes, SpotAttributes):
            raise TypeError('parameter spot_attributes must be a starfish SpotAttributes object.')

        channel_index = np.arange(n_ch)
        round_index = np.arange(n_round)
        data = np.zeros((spot_attributes.data.shape[0], n_ch, n_round))
        dims = (Features.AXIS, Axes.CH.value, Axes.ROUND.value)
        coords = cls._build_xarray_coords(spot_attributes, channel_index, round_index)

        intensity_table = cls(
            data=data, coords=coords, dims=dims,
        )

        return intensity_table

    @classmethod
    def from_spot_data(
            cls, intensities: Union[xr.DataArray, np.ndarray], spot_attributes: SpotAttributes,
            *args, **kwargs) -> "IntensityTable":
        """Table to store image feature intensities and associated metadata

        Parameters
        ----------
        intensities : np.ndarray[Any]
            intensity data
        spot_attributes : pd.DataFrame
            Name(s) of the data dimension(s). Must be either a string (only
            for 1D data) or a sequence of strings with length equal to the
            number of dimensions. If this argument is omitted, dimension names
            are taken from ``coords`` (if possible) and otherwise default to
            ``['dim_0', ... 'dim_n']``.
        args :
            additional arguments to pass to the xarray constructor
        kwargs :
            additional keyword arguments to pass to the xarray constructor

        Returns
        -------
        IntensityTable :
            IntensityTable containing data from passed ndarray, annotated by spot_attributes

        """

        if len(intensities.shape) != 3:
            raise ValueError(
                f'intensities must be a (features * ch * round) 3-d tensor. Provided intensities '
                f'shape ({intensities.shape}) is invalid.')

        if not isinstance(spot_attributes, SpotAttributes):
            raise TypeError('parameter spot_attributes must be a starfish SpotAttributes object.')

        coords = cls._build_xarray_coords(
            spot_attributes,
            np.arange(intensities.shape[1]),
            np.arange(intensities.shape[2]))

        dims = (Features.AXIS, Axes.CH.value, Axes.ROUND.value)

        intensities = cls(intensities, coords, dims, *args, **kwargs)
        return intensities

    def get_log(self):
        """Deserialize and return a list of pipeline components that have been applied
         throughout a starfish session to create this Intensity Table"""

        if STARFISH_EXTRAS_KEY in self.attrs and LOG in self.attrs[STARFISH_EXTRAS_KEY]:
            return loads(self.attrs[STARFISH_EXTRAS_KEY])[LOG]
        else:
            raise RuntimeError('No log info found.')

    @property
    def has_physical_coords(self):
        return Coordinates.X in self.coords and Coordinates.Y in self.coords

    def save(self, filename: str) -> None:
        """Save an IntensityTable as a Netcdf File

        Parameters
        ----------
        filename : str
            Name of Netcdf file

        """
        self.to_netcdf(filename)

    def save_mermaid(self, filename: str) -> pd.DataFrame:
        """
        Writes a .csv.gz file in columnar format that is readable by MERMAID visualization
        software.

        To run MERMAID, follow the installation instructions for that repository and simply
        replace the data.csv.gz file with the output of this function.

        Parameters
        ----------
        filename : str
            name for compressed-gzipped MERMAID data file. Should end in '.csv.gz'

        See Also
        --------
        https://github.com/JEFworks/MERmaid

        """

        # verify the IntensityTable has been decoded
        if Features.TARGET not in self.coords.keys():
            raise RuntimeError(
                'IntensityTable must be decoded before it can be converted to MERMAID input.'
            )

        # construct the MERMAID dataframe. As MERMAID adds support for non-categorical variables,
        # additional columns can be added here
        df = self.to_features_dataframe()
        column_order = [
            Axes.X,
            Axes.Y,
            Features.TARGET,
            Features.TARGET,  # added twice to support simultaneous coding
        ]
        mermaid_data = df[column_order]

        # write to disk
        mermaid_data.to_csv(filename, compression='gzip', index=False)

    @classmethod
    def load(cls, filename: str) -> "IntensityTable":
        """load an IntensityTable from Netcdf

        Parameters
        ----------
        filename : str
            File to load

        Returns
        -------
        IntensityTable

        """
        loaded = xr.open_dataarray(filename)
        intensity_table = cls(
            loaded.data,
            loaded.coords,
            loaded.dims,
            attrs=loaded.attrs,
        )
        return intensity_table

    def show(self, background_image: np.ndarray) -> None:
        """show spots on a background image"""
        raise NotImplementedError

    @classmethod
    def synthetic_intensities(
            cls, codebook, num_z: int=12, height: int=50, width: int=40, n_spots=10,
            mean_fluor_per_spot=200, mean_photons_per_fluor=50
    ) -> "IntensityTable":
        """Create an IntensityTable containing synthetic spots with random locations

        Parameters
        ----------
        codebook : Codebook
            starfish codebook object
        num_z :
            number of z-planes to use when localizing spots
        height :
            y dimension of each synthetic plane
        width :
            x dimension of each synthetic plane
        n_spots :
            number of spots to generate
        mean_fluor_per_spot :
            mean number of fluorophores per spot
        mean_photons_per_fluor :
            mean number of photons per fluorophore.

        Returns
        -------
        IntensityTable

        """

        # TODO nsofroniew: right now there is no jitter on x-y positions of the spots
        z = np.random.randint(0, num_z, size=n_spots)
        y = np.random.randint(0, height, size=n_spots)
        x = np.random.randint(0, width, size=n_spots)
        r = np.empty(n_spots)
        r.fill(np.nan)  # radius is a function of the point-spread gaussian size
        spot_attributes = SpotAttributes(
            pd.DataFrame(
                {Axes.ZPLANE.value: z,
                 Axes.Y.value: y,
                 Axes.X.value: x,
                 Features.SPOT_RADIUS: r}
            )
        )

        # empty data tensor
        data = np.zeros(shape=(n_spots, *codebook.shape[1:]))

        targets = np.random.choice(
            codebook.coords[Features.TARGET], size=n_spots, replace=True)
        expected_bright_locations = np.where(codebook.loc[targets])

        # create a binary matrix where "on" spots are 1
        data[expected_bright_locations] = 1

        # add physical properties of fluorescence
        data *= np.random.poisson(mean_photons_per_fluor, size=data.shape)
        data *= np.random.poisson(mean_fluor_per_spot, size=data.shape)

        # convert data to float for consistency with starfish
        data = preserve_float_range(data)
        assert 0 < data.max() <= 1

        intensities = cls.from_spot_data(data, spot_attributes)
        intensities[Features.TARGET] = (Features.AXIS, targets)

        return intensities

    @classmethod
    def from_image_stack(
            cls,
            image_stack,
            crop_x: int=0, crop_y: int=0, crop_z: int=0
    ) -> "IntensityTable":
        """Generate an IntensityTable from all the pixels in the ImageStack

        Parameters
        ----------
        crop_x : int
            number of pixels to crop from both top and bottom of x
        crop_y : int
            number of pixels to crop from both top and bottom of y
        crop_z : int
            number of pixels to crop from both top and bottom of z
        image_stack : ImageStack
            ImageStack containing pixels to be treated as intensities

        Returns
        -------
        IntensityTable :
            IntensityTable containing one intensity per pixel (across channels and rounds)

        """

        # verify the image is large enough to crop
        assert crop_z * 2 < image_stack.shape['z']
        assert crop_y * 2 < image_stack.shape['y']
        assert crop_x * 2 < image_stack.shape['x']

        zmin = crop_z
        ymin = crop_y
        xmin = crop_x
        zmax = image_stack.shape['z'] - crop_z
        ymax = image_stack.shape['y'] - crop_y
        xmax = image_stack.shape['x'] - crop_x
        cropped_stack = image_stack.sel({Axes.ZPLANE: (zmin, zmax),
                                         Axes.Y: (ymin, ymax),
                                         Axes.X: (xmin, xmax)})

        data = cropped_stack.xarray.transpose(
            Axes.ZPLANE.value,
            Axes.Y.value,
            Axes.X.value,
            Axes.CH.value,
            Axes.ROUND.value,
        )

        # (pixels, ch, round)
        intensity_data = data.values.reshape(
            -1, image_stack.num_chs, image_stack.num_rounds)

        # IntensityTable pixel coordinates
        z = np.arange(zmin, zmax)
        y = np.arange(ymin, ymax)
        x = np.arange(xmin, xmax)

        feature_attribute_data = pd.DataFrame(
            data=np.array(list(product(z, y, x))),
            columns=['z', 'y', 'x']
        )
        feature_attribute_data[Features.SPOT_RADIUS] = np.full(
            feature_attribute_data.shape[0], fill_value=0.5
        )

        pixel_coordinates = SpotAttributes(feature_attribute_data)

        return IntensityTable.from_spot_data(intensity_data, pixel_coordinates)

    @staticmethod
    def concatanate_intensity_tables(intensity_tables: List["IntensityTable"]):
        # TODO VARY CONCAT LOGIC IF TILES OVERLAP
        # This method is a starting point for handling tile overlap, right now
        # it does a simple concat but people want other overlap logic implmented
        return xr.concat(intensity_tables, dim=Features.AXIS)

    def to_features_dataframe(self) -> pd.DataFrame:
        """Generates a dataframe of the underlying features multi-index.
        This is guaranteed to contain the features x, y, z, and radius.

        Returns
        -------
        pd.DataFrame

        """
        return pd.DataFrame(dict(self[Features.AXIS].coords))

    def to_decoded_spots(self) -> DecodedSpots:
        """
        Generates a dataframe containing decoded spot information. Guaranteed to contain physical
        spot coordinates (z, y, x) and gene target. Does not contain pixel coordinates.
        """
        if Features.TARGET not in self.coords.keys():
            raise RuntimeError(
                "Intensities must be decoded before a DecodedSpots table can be produced.")
        df = self.to_features_dataframe()
        pixel_coordinates = pd.Index([Axes.X, Axes.Y, Axes.ZPLANE])
        df = df.drop(pixel_coordinates.intersection(df.columns), axis=1).drop(Features.AXIS, axis=1)
        return DecodedSpots(df)

    def to_expression_matrix(self) -> ExpressionMatrix:
        """Generates a cell x gene count matrix where each cell is annotated with spatial metadata

        Requires that spots in the IntensityTable have been assigned to cells.

        Returns
        -------
        ExpressionMatrix :
            cell x gene expression table
        """
<<<<<<< HEAD
        if Features.CELL_ID not in self.coords:
            raise KeyError("IntensityTable must have 'cell_id' assignments for each cell before "
                           "this function can be called. See starfish.TargetAssignment.Label.")
        grouped = self.to_features_dataframe().groupby([Features.CELL_ID, Features.TARGET])
        counts = grouped.count().iloc[:, 0].unstack().fillna(0)
        if self.has_physical_coords:
            grouped = self.to_features_dataframe().groupby([Features.CELL_ID])[[
                Axes.X, Axes.Y, Axes.ZPLANE, Coordinates.X, Coordinates.Y, Coordinates.Z]]
        else:
            grouped = self.to_features_dataframe().groupby([Features.CELL_ID])[[
                Axes.X, Axes.Y, Axes.ZPLANE]]
        min_ = grouped.min()
        max_ = grouped.max()
        coordinate_df = min_ + (max_ - min_) / 2
        metadata = {name: (Features.CELLS, data.values) for name, data in coordinate_df.items()}
        metadata[Features.AREA] = (Features.CELLS, np.full(counts.shape[0], fill_value=np.nan))
=======
        try:
            grouped = self.to_features_dataframe().groupby(['cell_id', 'target'])
        except KeyError as e:
            if "cell_id" in str(e):
                raise RuntimeError(
                    "IntensityTable must have 'cell_id' assignments for each cell before "
                    "this function can be called. See starfish.TargetAssignment.Label."
                )
            else:
                raise

        counts = grouped.count().iloc[:, 0].unstack().fillna(0)

        grouped = self.to_features_dataframe().groupby(['cell_id'])[['x', 'y', 'z']]
        min_ = grouped.min()
        max_ = grouped.max()
        coordinate_df = min_ + (max_ - min_) / 2
        metadata = {name: ("cells", data.values) for name, data in coordinate_df.items()}
        metadata['area'] = ("cells", np.full(counts.shape[0], fill_value=np.nan))
>>>>>>> c472b21e

        # add genes to the metadata
        metadata.update({Features.GENES: counts.columns.values})
        metadata.update({Features.CELL_ID: (Features.CELLS, counts.index.values)})

        mat = ExpressionMatrix(
            data=counts.values,
            dims=(Features.CELLS, Features.GENES),
            coords=metadata,
            name='expression_matrix'
        )
        return mat

    def feature_trace_magnitudes(self) -> np.ndarray:
        """Return the magnitudes of each feature across rounds and channels

        Returns
        -------
        np.ndarray :
            vector of feature norms

        """
        feature_traces = self.stack(traces=(Axes.CH.value, Axes.ROUND.value))
        norm = np.linalg.norm(feature_traces.values, ord=2, axis=1)  # 2 = feature magnitudes

        return norm<|MERGE_RESOLUTION|>--- conflicted
+++ resolved
@@ -440,7 +440,6 @@
         ExpressionMatrix :
             cell x gene expression table
         """
-<<<<<<< HEAD
         if Features.CELL_ID not in self.coords:
             raise KeyError("IntensityTable must have 'cell_id' assignments for each cell before "
                            "this function can be called. See starfish.TargetAssignment.Label.")
@@ -457,28 +456,6 @@
         coordinate_df = min_ + (max_ - min_) / 2
         metadata = {name: (Features.CELLS, data.values) for name, data in coordinate_df.items()}
         metadata[Features.AREA] = (Features.CELLS, np.full(counts.shape[0], fill_value=np.nan))
-=======
-        try:
-            grouped = self.to_features_dataframe().groupby(['cell_id', 'target'])
-        except KeyError as e:
-            if "cell_id" in str(e):
-                raise RuntimeError(
-                    "IntensityTable must have 'cell_id' assignments for each cell before "
-                    "this function can be called. See starfish.TargetAssignment.Label."
-                )
-            else:
-                raise
-
-        counts = grouped.count().iloc[:, 0].unstack().fillna(0)
-
-        grouped = self.to_features_dataframe().groupby(['cell_id'])[['x', 'y', 'z']]
-        min_ = grouped.min()
-        max_ = grouped.max()
-        coordinate_df = min_ + (max_ - min_) / 2
-        metadata = {name: ("cells", data.values) for name, data in coordinate_df.items()}
-        metadata['area'] = ("cells", np.full(counts.shape[0], fill_value=np.nan))
->>>>>>> c472b21e
-
         # add genes to the metadata
         metadata.update({Features.GENES: counts.columns.values})
         metadata.update({Features.CELL_ID: (Features.CELLS, counts.index.values)})
