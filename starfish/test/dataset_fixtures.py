--- conflicted
+++ resolved
@@ -123,13 +123,8 @@
 
     wth = WhiteTophat(masking_radius=15)
     filtered = wth.run(image, in_place=False)
-<<<<<<< HEAD
-    blobs_image = filtered.max_proj(Indices.CH, Indices.ROUND)
-    blobs_image = blobs_image._squeezed_numpy(Indices.CH, Indices.ROUND)
-=======
     filtered_mp = filtered.max_proj(Indices.CH, Indices.ROUND)
     filtered_mp_numpy = filtered_mp._squeezed_numpy(Indices.CH, Indices.ROUND)
->>>>>>> d57a7f66
 
     min_sigma = 1.5
     max_sigma = 4
