--- conflicted
+++ resolved
@@ -53,18 +53,9 @@
     else:
         valid &= experiment_validator.validate_object(experiment, name)
 
-    # validate manifests that it links to.
-<<<<<<< HEAD
-    manifests = []
-    with backend.read_contextmanager(experiment['primary_images']) as fh:
-        manifests.append((json.load(fh), experiment['primary_images']))
-=======
-    possible_manifests = []
-    manifest_validator = SpaceTxValidator(_get_absolute_schema_path('fov_manifest.json'))
->>>>>>> 87d46380
-
     # loop over all the manifests that are stored in images. Disallowed names will have already been
     # excluded by experiment validation.
+    manifests = []
     for manifest in experiment['images'].values():
         with backend.read_contextmanager(manifest) as fh:
             manifests.append((json.load(fh), manifest))
