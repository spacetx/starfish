language: python
services:
- docker
python:
- 3.6
dist: trusty
<<<<<<< HEAD
install:
- pip install -r REQUIREMENTS-DEV.txt -r REQUIREMENTS-NOTEBOOK.txt
- pip install -e .
- pip freeze
- docker build -t spacetx/starfish .
script:
- export MPLBACKEND=Agg
- export STARFISH_STRICT_LOADING=true
- export BRANCH=$(if [ "$TRAVIS_PULL_REQUEST" == "false" ]; then echo $TRAVIS_BRANCH; else echo $TRAVIS_PULL_REQUEST_BRANCH; fi)
- set -eo pipefail
- make all
- if [ "$BRANCH" == "master" ]; then
    make run_notebooks;
  fi
- if [ "$BRANCH" == "master" ]; then
    virtualenv -p python .venv;
    .venv/bin/pip install -r REQUIREMENTS-NOTEBOOK.txt;
    .venv/bin/pip install starfish;
    make PYTHON=.venv/bin/python run_notebooks;
  fi
- |-
  docker run -ti --rm spacetx/starfish build --fov-count 1 --hybridization-dimensions '{"z": 1}' /tmp/
after_success:
- bash <(curl -s https://codecov.io/bash)
=======
stages:
- test
jobs:
  include:
    - name: Syntax and Tests
      script:
        - make install-src
        - make fast
      after_success:
        - bash <(curl -s https://codecov.io/bash)
    - name: Docker
      if: branch =~ ^master OR branch =~ ^merge
      script:
        - make docker
    - name: Allen Notebook
      if: (branch =~ ^master OR branch =~ ^merge) AND tag != cron
      env:
      script:
        - make install-src
        - make run__notebooks/py/allen_smFISH.py
    - name: MERFISH Notebook
      if: (branch =~ ^master OR branch =~ ^merge) AND tag != cron
      env:
      script:
        - make install-src
        - make run__notebooks/py/MERFISH_Pipeline_-_U2O2_Cell_Culture_-_1_FOV.py
    - name: Assay Notebook
      if: (branch =~ ^master OR branch =~ ^merge) AND tag != cron
      env:
      script:
        - make install-src
        - make run__notebooks/py/assay_comparison.py
    - name: osmFISH Notebook
      if: (branch =~ ^master OR branch =~ ^merge) AND tag != cron
      env:
      script:
        - make install-src
        - make run__notebooks/py/osmFISH.py
    - name: DARTFISH Notebook
      if: (branch =~ ^master OR branch =~ ^merge) AND tag != cron
      env:
      script:
        - make install-src
        - make run__notebooks/py/DARTFISH_Pipeline_-_Human_Occipital_Cortex_-_1_FOV.py
    - name: Simulation Notebook
      if: (branch =~ ^master OR branch =~ ^merge) AND tag != cron
      env:
      script:
        - make install-src
        - make run__notebooks/py/Starfish_simulation.py
    - name: ISS Notebook
      if: (branch =~ ^master OR branch =~ ^merge) AND tag != cron
      env:
      script:
        - make install-src
        - make run__notebooks/py/ISS_Pipeline_-_Breast_-_1_FOV.py
    - name: Released Notebooks
      if: (branch =~ ^master OR branch =~ ^merge) AND tag = cron
      script:
        - make install-pypi
        - make run_notebooks
cache:
  directories:
  - $HOME/.cache/pip
  - $HOME/.starfish-cache
notifications:
  slack:
    secure: "QlBgC2XbhzL4GULlzz/n4wsPeVfsg0bqsml4FVdj+cW5WXrOsnC3fISeHok5QVTWqUMPToyFZM0tK2Qdz0JEKy4h+uS22IeoerB8aV2vEfKwayPwlBARhiHj2BXiQH4iX6FeDeMtVBULXhkPNv2mQsRacS6qNgYrGwRSRTPnFtXzZOnRMnJ/P6gzlILuoEYMQz7f72YkloiiLIbwsCbIlAUcUorypwt8PUNGa7zWHOBWu0qElZ5ckAznL6if5T/fNts4p2sS6+bpU/MxIezrUgdv/vJxdhircu7l/6rnc8GZinxrTWlQZbQdq1HphPZHbeHwpA1bdkbleQQCtcdEBSA6T7KVBhXXD1AZefgg+ldzV2C+I+h/9tkqDrNPOmeghIGtWWTwS3GM51XdnvW4+o6AVSV5j1IA83tBHy8fEIGCWaHyefYCQQSThsUeYSNkwKSGKh26zQz2LHxGGNEfY3Ggm6g4tzNgE2Ub73rJFZaeCqDaieUWHUUdxc5uCigy4jDqqfNZIu07PtzIpMPmOnnBQbkw7q8LI3LYKs4r33zq3FkPKR3hOnZkh1KNX1k8FwVAPgXJC8dWOk+GTmChH/DD76t7A415VITGprX1mS0zUFmMWp7ey6v3B0l2tpr4XlSWKqpPt7jUKYp0ca8znzyP2AU/8/bsmthcHnMlOt4="
    on_success: change
>>>>>>> 608547a4
<|MERGE_RESOLUTION|>--- conflicted
+++ resolved
@@ -1,35 +1,12 @@
 language: python
+env:
+  global:
+    - STARFISH_STRICT_LOADING=true
 services:
 - docker
 python:
 - 3.6
 dist: trusty
-<<<<<<< HEAD
-install:
-- pip install -r REQUIREMENTS-DEV.txt -r REQUIREMENTS-NOTEBOOK.txt
-- pip install -e .
-- pip freeze
-- docker build -t spacetx/starfish .
-script:
-- export MPLBACKEND=Agg
-- export STARFISH_STRICT_LOADING=true
-- export BRANCH=$(if [ "$TRAVIS_PULL_REQUEST" == "false" ]; then echo $TRAVIS_BRANCH; else echo $TRAVIS_PULL_REQUEST_BRANCH; fi)
-- set -eo pipefail
-- make all
-- if [ "$BRANCH" == "master" ]; then
-    make run_notebooks;
-  fi
-- if [ "$BRANCH" == "master" ]; then
-    virtualenv -p python .venv;
-    .venv/bin/pip install -r REQUIREMENTS-NOTEBOOK.txt;
-    .venv/bin/pip install starfish;
-    make PYTHON=.venv/bin/python run_notebooks;
-  fi
-- |-
-  docker run -ti --rm spacetx/starfish build --fov-count 1 --hybridization-dimensions '{"z": 1}' /tmp/
-after_success:
-- bash <(curl -s https://codecov.io/bash)
-=======
 stages:
 - test
 jobs:
@@ -98,5 +75,4 @@
 notifications:
   slack:
     secure: "QlBgC2XbhzL4GULlzz/n4wsPeVfsg0bqsml4FVdj+cW5WXrOsnC3fISeHok5QVTWqUMPToyFZM0tK2Qdz0JEKy4h+uS22IeoerB8aV2vEfKwayPwlBARhiHj2BXiQH4iX6FeDeMtVBULXhkPNv2mQsRacS6qNgYrGwRSRTPnFtXzZOnRMnJ/P6gzlILuoEYMQz7f72YkloiiLIbwsCbIlAUcUorypwt8PUNGa7zWHOBWu0qElZ5ckAznL6if5T/fNts4p2sS6+bpU/MxIezrUgdv/vJxdhircu7l/6rnc8GZinxrTWlQZbQdq1HphPZHbeHwpA1bdkbleQQCtcdEBSA6T7KVBhXXD1AZefgg+ldzV2C+I+h/9tkqDrNPOmeghIGtWWTwS3GM51XdnvW4+o6AVSV5j1IA83tBHy8fEIGCWaHyefYCQQSThsUeYSNkwKSGKh26zQz2LHxGGNEfY3Ggm6g4tzNgE2Ub73rJFZaeCqDaieUWHUUdxc5uCigy4jDqqfNZIu07PtzIpMPmOnnBQbkw7q8LI3LYKs4r33zq3FkPKR3hOnZkh1KNX1k8FwVAPgXJC8dWOk+GTmChH/DD76t7A415VITGprX1mS0zUFmMWp7ey6v3B0l2tpr4XlSWKqpPt7jUKYp0ca8znzyP2AU/8/bsmthcHnMlOt4="
-    on_success: change
->>>>>>> 608547a4
+    on_success: change