--- conflicted
+++ resolved
@@ -164,23 +164,6 @@
         ----------
         json_url : str
             file path or web link to an experiment.json file
-<<<<<<< HEAD
-=======
-        strict : bool
-            if true, then all JSON loaded by this method will be
-            passed to the appropriate validator
-        config : str or dict
-            configuration property that will be passed to
-            starfish.util.config.Config
-        STARISH_CONFIG :
-            This parameter is read from the environment to permit setting configuration
-            values either directly or via a file. Keys read include:
-            - cache.allow_caching
-        STARFISH_STRICT_LOADING :
-            This parameter is read from the environment. If set, then all JSON loaded by this
-            method will be passed to the appropriate validator. The `strict` parameter to this
-            method has priority over the environment variable.
->>>>>>> e033dfe0
 
         Returns
         -------
